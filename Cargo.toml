--- conflicted
+++ resolved
@@ -39,14 +39,13 @@
 chrono = { version = "0.4.26", features = ["serde"] }
 ethers = "^2.0.2"
 serde = "1.0"
-<<<<<<< HEAD
-tracing = "0.1"
-=======
 clap = { version = "4.4.2", features = ["derive", "env"] }
 tracing = "0.1.37"
-tracing-subscriber = { version = "0.3.17", default-features = false, features = ["env-filter", "fmt"] }
+tracing-subscriber = { version = "0.3.17", default-features = false, features = [
+    "env-filter",
+    "fmt",
+] }
 once_cell = "1.18.0"
->>>>>>> 06e549f0
 
 [dev-dependencies]
 rstest = "0.18.2"