--- conflicted
+++ resolved
@@ -28,23 +28,12 @@
 DROP TYPE protocol_implementation_type;
 
 ALTER TABLE protocol_state
-<<<<<<< HEAD
-DROP COLUMN state,
-DROP COLUMN tvl,
-DROP COLUMN inertias,
-ADD COLUMN attribute_name VARCHAR NOT NULL,
-ADD COLUMN attribute_value BYTEA NOT NULL,
-ADD COLUMN previous_value BYTEA NULL;
-=======
     DROP COLUMN state,
     DROP COLUMN tvl,
     DROP COLUMN inertias,
-    ADD COLUMN attribute_name VARCHAR NULL,
-    ADD COLUMN attribute_value BYTEA NULL;
-
--- Make sure either both attribute_name and attribute_value are given or neither are given
-ALTER TABLE protocol_state
-    ADD CONSTRAINT check_attribute_fields CHECK ((attribute_name IS NULL AND attribute_value IS NULL) OR (attribute_name IS NOT NULL AND attribute_value IS NOT NULL));
+    ADD COLUMN attribute_name VARCHAR NOT NULL,
+    ADD COLUMN attribute_value BYTEA NOT NULL,
+    ADD COLUMN previous_value BYTEA NULL;
 
 ALTER TABLE protocol_system
     ADD CONSTRAINT name_unique UNIQUE (name);
@@ -52,7 +41,6 @@
 -- Make the "account_id" column of the token unique
 ALTER TABLE token
     ADD CONSTRAINT unique_account_id_constraint UNIQUE (account_id);
->>>>>>> 14174989
 
 DROP TRIGGER invalidate_previous_protocol_state ON protocol_state;
 
