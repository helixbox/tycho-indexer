#![allow(unused_variables)]

use std::{str::FromStr, sync::Arc};

use async_trait::async_trait;
use diesel_async::{
    pooled_connection::deadpool::Pool, scoped_futures::ScopedFutureExt, AsyncConnection,
    AsyncPgConnection,
};
use ethers::types::{H160, H256};
use mockall::automock;
use prost::Message;
use tokio::sync::Mutex;
use tracing::{debug, info, instrument};

use super::{AccountUpdate, Block};
use crate::{
    extractor::{evm, ExtractionError, Extractor, ExtractorMsg},
    hex_bytes::Bytes,
    models::{Chain, ExtractionState, ExtractorIdentity},
    pb::{
        sf::substreams::rpc::v2::{BlockScopedData, BlockUndoSignal, ModulesProgress},
        tycho::evm::v1::BlockContractChanges,
    },
    storage::{postgres::cache::CachedGateway, BlockIdentifier, BlockOrTimestamp, StorageError},
};

const AMBIENT_CONTRACT: [u8; 20] = hex_literal::hex!("aaaaaaaaa24eeeb8d57d431224f73832bc34f688");

struct Inner {
    cursor: Vec<u8>,
    last_processed_block: Option<Block>,
}

pub struct AmbientContractExtractor<G> {
    gateway: G,
    name: String,
    chain: Chain,
    protocol_system: String,
    // TODO: There is not reason this needs to be shared
    // try removing the Mutex
    inner: Arc<Mutex<Inner>>,
}

impl<DB> AmbientContractExtractor<DB> {
    async fn update_cursor(&self, cursor: String) {
        let cursor_bytes: Vec<u8> = cursor.into();
        let mut state = self.inner.lock().await;
        state.cursor = cursor_bytes;
    }

    async fn update_last_processed_block(&self, block: Block) {
        let mut state = self.inner.lock().await;
        state.last_processed_block = Some(block);
    }
}

pub struct AmbientPgGateway {
    name: String,
    chain: Chain,
    pool: Pool<AsyncPgConnection>,
    state_gateway: CachedGateway,
}

#[automock]
#[async_trait]
pub trait AmbientGateway: Send + Sync {
    async fn get_cursor(&self) -> Result<Vec<u8>, StorageError>;
    async fn upsert_contract(
        &self,
        changes: &evm::BlockContractChanges,
        new_cursor: &str,
    ) -> Result<(), StorageError>;

    async fn revert(
        &self,
        current: Option<BlockIdentifier>,
        to: &BlockIdentifier,
        new_cursor: &str,
    ) -> Result<evm::BlockAccountChanges, StorageError>;
}

impl AmbientPgGateway {
    pub fn new(name: &str, chain: Chain, pool: Pool<AsyncPgConnection>, gw: CachedGateway) -> Self {
        AmbientPgGateway { name: name.to_owned(), chain, pool, state_gateway: gw }
    }

    #[instrument(skip_all)]
    async fn save_cursor(&self, block: &Block, new_cursor: &str) -> Result<(), StorageError> {
        let state =
            ExtractionState::new(self.name.to_string(), self.chain, None, new_cursor.as_bytes());
        self.state_gateway
            .save_state(block, &state)
            .await?;
        Ok(())
    }

    #[instrument(skip_all, fields(chain = % self.chain, name = % self.name, block_number = % changes.block.number))]
    async fn forward(
        &self,
        changes: &evm::BlockContractChanges,
        new_cursor: &str,
    ) -> Result<(), StorageError> {
        debug!("Upserting block");
        self.state_gateway
            .upsert_block(&changes.block)
            .await?;
        for update in changes.tx_updates.iter() {
            debug!(tx_hash = ?update.tx.hash, "Processing transaction");
            self.state_gateway
                .upsert_tx(&changes.block, &update.tx)
                .await?;
            if update.is_creation() {
                let new: evm::Account = update.into();
                info!(block_number = ?changes.block.number, contract_address = ?new.address, "New contract found at {:#020x}", &new.address);
                self.state_gateway
                    .insert_contract(&changes.block, &new)
                    .await?;
            }
        }
        let collected_changes: Vec<(Bytes, AccountUpdate)> = changes
            .tx_updates
            .iter()
            .filter(|&u| u.is_update())
            .map(|u| (u.tx.hash.into(), u.update.clone()))
            .collect();
        let changes_slice: &[(Bytes, AccountUpdate)] = collected_changes.as_slice();

        self.state_gateway
            .update_contracts(&changes.block, changes_slice)
            .await?;
        self.save_cursor(&changes.block, new_cursor)
            .await?;

        Result::<(), StorageError>::Ok(())
    }

    #[instrument(skip_all, fields(chain = % self.chain, name = % self.name, block = ? to))]
    async fn backward(
        &self,
        current: Option<BlockIdentifier>,
        to: &BlockIdentifier,
        new_cursor: &str,
        conn: &mut AsyncPgConnection,
    ) -> Result<evm::BlockAccountChanges, StorageError> {
        let block = self
            .state_gateway
            .get_block(to, conn)
            .await?;
        let start = current.map(BlockOrTimestamp::Block);

        let target = BlockOrTimestamp::Block(to.clone());
        let address = H160(AMBIENT_CONTRACT);
        let account_updates = self
            .state_gateway
            .get_accounts_delta(&self.chain, start.as_ref(), &target)
            .await?
            .into_iter()
            .filter_map(|u| if u.address == address { Some((u.address, u)) } else { None })
            .collect();
        self.state_gateway
            .revert_state(to)
            .await?;

        self.save_cursor(&block, new_cursor)
            .await?;

        let changes = evm::BlockAccountChanges::new(
            &self.name,
            self.chain,
            block,
            account_updates,
            // TODO: get protocol components from gateway (in ENG-2049)
            Vec::new(),
            Vec::new(),
            Vec::new(),
        );
        Result::<evm::BlockAccountChanges, StorageError>::Ok(changes)
    }

    async fn get_last_cursor(&self, conn: &mut AsyncPgConnection) -> Result<Vec<u8>, StorageError> {
        let state = self
            .state_gateway
            .get_state(&self.name, &self.chain, conn)
            .await?;
        Ok(state.cursor)
    }
}

#[async_trait]
impl AmbientGateway for AmbientPgGateway {
    async fn get_cursor(&self) -> Result<Vec<u8>, StorageError> {
        let mut conn = self.pool.get().await.unwrap();
        self.get_last_cursor(&mut conn).await
    }

    #[instrument(skip_all, fields(chain = % self.chain, name = % self.name, block_number = % changes.block.number))]
    async fn upsert_contract(
        &self,
        changes: &evm::BlockContractChanges,
        new_cursor: &str,
    ) -> Result<(), StorageError> {
        let mut conn = self.pool.get().await.unwrap();
        conn.transaction(|_conn| {
            async move { self.forward(changes, new_cursor).await }.scope_boxed()
        })
        .await?;
        Ok(())
    }

    #[instrument(skip_all, fields(chain = % self.chain, name = % self.name, block_number = % to))]
    async fn revert(
        &self,
        current: Option<BlockIdentifier>,
        to: &BlockIdentifier,
        new_cursor: &str,
    ) -> Result<evm::BlockAccountChanges, StorageError> {
        let mut conn = self.pool.get().await.unwrap();
        let res = conn
            .transaction(|conn| {
                async move {
                    self.backward(current, to, new_cursor, conn)
                        .await
                }
                .scope_boxed()
            })
            .await?;
        Ok(res)
    }
}

impl<G> AmbientContractExtractor<G>
where
    G: AmbientGateway,
{
    pub async fn new(name: &str, chain: Chain, gateway: G) -> Result<Self, ExtractionError> {
        // check if this extractor has state
        let res = match gateway.get_cursor().await {
            Err(StorageError::NotFound(_, _)) => AmbientContractExtractor {
                gateway,
                name: name.to_owned(),
                chain,
<<<<<<< HEAD
                inner: Arc::new(Mutex::new(Inner {
                    cursor: Vec::new(),
                    last_processed_block: None,
                })),
                protocol_system: ProtocolSystem::Ambient,
=======
                inner: Arc::new(Mutex::new(Inner { cursor: Vec::new() })),
                protocol_system: "ambient".to_string(),
>>>>>>> 8f00da62
            },
            Ok(cursor) => AmbientContractExtractor {
                gateway,
                name: name.to_owned(),
                chain,
<<<<<<< HEAD
                inner: Arc::new(Mutex::new(Inner { cursor, last_processed_block: None })),
                protocol_system: ProtocolSystem::Ambient,
=======
                inner: Arc::new(Mutex::new(Inner { cursor })),
                protocol_system: "ambient".to_string(),
>>>>>>> 8f00da62
            },
            Err(err) => return Err(ExtractionError::Setup(err.to_string())),
        };
        Ok(res)
    }
}

#[async_trait]
impl<G> Extractor for AmbientContractExtractor<G>
where
    G: AmbientGateway,
{
    fn get_id(&self) -> ExtractorIdentity {
        ExtractorIdentity::new(self.chain, &self.name)
    }

    async fn get_cursor(&self) -> String {
        String::from_utf8(self.inner.lock().await.cursor.clone()).expect("Cursor is utf8")
    }

    async fn get_last_processed_block(&self) -> Option<Block> {
        self.inner
            .lock()
            .await
            .last_processed_block
    }

    #[instrument(skip_all, fields(chain = % self.chain, name = % self.name))]
    async fn handle_tick_scoped_data(
        &self,
        inp: BlockScopedData,
    ) -> Result<Option<ExtractorMsg>, ExtractionError> {
        let _data = inp
            .output
            .as_ref()
            .unwrap()
            .map_output
            .as_ref()
            .unwrap();

        let raw_msg = BlockContractChanges::decode(_data.value.as_slice())?;

        debug!(?raw_msg, "Received message");

        // TODO: figure out how/where to get this ID from (in ENG-2049)
        let protocol_type_id = String::from("id-1");
        let msg = match evm::BlockContractChanges::try_from_message(
            raw_msg,
            &self.name,
            self.chain,
            self.protocol_system.clone(),
            protocol_type_id,
        ) {
            Ok(changes) => {
                tracing::Span::current().record("block_number", changes.block.number);

                self.update_last_processed_block(changes.block)
                    .await;

                changes
            }
            Err(ExtractionError::Empty) => {
                self.update_cursor(inp.cursor).await;
                return Ok(None);
            }
            Err(e) => return Err(e),
        };
        self.gateway
            .upsert_contract(&msg, inp.cursor.as_ref())
            .await?;

        self.update_cursor(inp.cursor).await;
        let msg = Arc::new(msg.aggregate_updates()?);
        Ok(Some(msg))
    }

    #[instrument(skip_all, fields(chain = % self.chain, name = % self.name, block_number = % inp.last_valid_block.as_ref().unwrap().number))]
    async fn handle_revert(
        &self,
        inp: BlockUndoSignal,
    ) -> Result<Option<ExtractorMsg>, ExtractionError> {
        let block_ref = inp
            .last_valid_block
            .ok_or_else(|| ExtractionError::DecodeError("Revert without block ref".into()))?;
        let block_hash = H256::from_str(&block_ref.id).map_err(|err| {
            ExtractionError::DecodeError(format!(
                "Failed to parse {} as block hash: {}",
                block_ref.id, err
            ))
        })?;

        let current = self
            .get_last_processed_block()
            .await
            .map(|block| BlockIdentifier::Hash(block.hash.into()));

        let changes = self
            .gateway
            .revert(
                current,
                &BlockIdentifier::Hash(block_hash.into()),
                inp.last_valid_cursor.as_ref(),
            )
            .await?;
        self.update_cursor(inp.last_valid_cursor)
            .await;

        Ok((!changes.account_updates.is_empty()).then_some(Arc::new(changes)))
    }

    #[instrument(skip_all)]
    async fn handle_progress(&self, _inp: ModulesProgress) -> Result<(), ExtractionError> {
        todo!()
    }
}

#[cfg(test)]
mod test {
    use crate::{extractor::evm, pb::sf::substreams::v1::BlockRef};

    use super::*;

    #[tokio::test]
    async fn test_get_cursor() {
        let mut gw = MockAmbientGateway::new();
        gw.expect_get_cursor()
            .times(1)
            .returning(|| Ok("cursor".into()));
        let extractor = AmbientContractExtractor::new("vm:ambient", Chain::Ethereum, gw)
            .await
            .expect("extractor init ok");

        let res = extractor.get_cursor().await;

        assert_eq!(res, "cursor");
    }

    fn block_contract_changes_ok() -> BlockContractChanges {
        let mut data = evm::fixtures::pb_block_contract_changes();
        // TODO: make fixtures configurable through parameters so they can be
        // properly reused. Will need fixture to easily assemble contract
        // change objects.
        data.changes[0]
            .contract_changes
            .remove(1);
        data
    }

    #[tokio::test]
    async fn test_handle_tick_scoped_data() {
        let mut gw = MockAmbientGateway::new();
        gw.expect_get_cursor()
            .times(1)
            .returning(|| Ok("cursor".into()));
        gw.expect_upsert_contract()
            .times(1)
            .returning(|_, _| Ok(()));
        let extractor = AmbientContractExtractor::new("vm:ambient", Chain::Ethereum, gw)
            .await
            .expect("extractor init ok");
        let inp = evm::fixtures::pb_block_scoped_data(block_contract_changes_ok());
        let exp = Ok(Some(()));

        let res = extractor
            .handle_tick_scoped_data(inp)
            .await
            .map(|o| o.map(|_| ()));

        assert_eq!(res, exp);
        assert_eq!(extractor.get_cursor().await, "cursor@420");
    }

    #[tokio::test]
    async fn test_handle_tick_scoped_data_skip() {
        let mut gw = MockAmbientGateway::new();
        gw.expect_get_cursor()
            .times(1)
            .returning(|| Ok("cursor".into()));
        gw.expect_upsert_contract()
            .times(0)
            .returning(|_, _| Ok(()));
        let extractor = AmbientContractExtractor::new("vm:ambient", Chain::Ethereum, gw)
            .await
            .expect("extractor init ok");
        let inp = evm::fixtures::pb_block_scoped_data(());

        let _res = extractor
            .handle_tick_scoped_data(inp)
            .await;

        // TODO: fix this assert
        // assert_eq!(res, Ok(None));
        assert_eq!(extractor.get_cursor().await, "cursor@420");
    }

    fn undo_signal() -> BlockUndoSignal {
        BlockUndoSignal {
            last_valid_block: Some(BlockRef { id: evm::fixtures::HASH_256_0.into(), number: 400 }),
            last_valid_cursor: "cursor@400".into(),
        }
    }

    #[tokio::test]
    async fn test_handle_revert() {
        let mut gw: MockAmbientGateway = MockAmbientGateway::new();
        gw.expect_get_cursor()
            .times(1)
            .returning(|| Ok("cursor".into()));

        gw.expect_revert()
            .withf(|c, v, cursor| {
                c == &None &&
                    v == &BlockIdentifier::Hash(evm::fixtures::HASH_256_0.into()) &&
                    cursor == "cursor@400"
            })
            .times(1)
            .returning(|_, _, _| Ok(evm::BlockAccountChanges::default()));
        let extractor = AmbientContractExtractor::new("vm:ambient", Chain::Ethereum, gw)
            .await
            .expect("extractor init ok");

        let inp = undo_signal();

        let res = extractor.handle_revert(inp).await;

        assert!(matches!(res, Ok(None)));
        assert_eq!(extractor.get_cursor().await, "cursor@400");
    }
}

#[cfg(test)]
mod gateway_test {
    //! It is notoriously hard to mock postgres here, we would need to have traits and abstractions
    //! for the connection pooling as well as for transaction handling so the easiest way
    //! forward is to just run these tests against a real postgres instance.
    //!
    //! The challenge here is to leave the database empty. So we need to initiate a test transaction
    //! and should avoid calling the trait methods which start a transaction of their own. So we do
    //! that by moving the main logic of each trait method into a private method and test this
    //! method instead.
    //!
    //! Note that it is ok to use higher level db methods here as there is a layer of abstraction
    //! between this component and the actual db interactions
    use std::collections::HashMap;

    use crate::storage::{postgres, postgres::PostgresGateway, ChangeType, ContractId};
    use diesel_async::pooled_connection::AsyncDieselConnectionManager;
    use ethers::types::U256;
    use mpsc::channel;
    use tokio::sync::{
        mpsc,
        mpsc::{error::TryRecvError::Empty, Receiver},
    };

    use super::*;

    const TX_HASH_0: &str = "0x2f6350a292c0fc918afe67cb893744a080dacb507b0cea4cc07437b8aff23cdb";
    const TX_HASH_1: &str = "0x0d9e0da36cf9f305a189965b248fc79c923619801e8ab5ef158d4fd528a291ad";
    const BLOCK_HASH_0: &str = "0x98b4a4fef932b1862be52de218cc32b714a295fae48b775202361a6fa09b66eb";

    async fn setup_gw() -> (AmbientPgGateway, Receiver<StorageError>, Pool<AsyncPgConnection>) {
        let db_url = std::env::var("DATABASE_URL").expect("database url should be set for testing");
        let config = AsyncDieselConnectionManager::<AsyncPgConnection>::new(db_url);
        // We need a dedicated connection, so we don't use the pool as this would actually insert
        // data. For this, we create a pool of 1 connection.
        let pool = Pool::builder(config)
            .max_size(1)
            .build()
            .unwrap();
        let mut conn = pool
            .get()
            .await
            .expect("pool should get a connection");
        conn.begin_test_transaction()
            .await
            .expect("starting test transaction should succeed");
        postgres::db_fixtures::insert_chain(&mut conn, "ethereum").await;
        let evm_gw = Arc::new(
            PostgresGateway::<
                evm::Block,
                evm::Transaction,
                evm::Account,
                evm::AccountUpdate,
                evm::ERC20Token,
            >::from_connection(&mut conn)
            .await,
        );

        let (tx, rx) = channel(10);
        let (err_tx, err_rx) = channel(10);

        let write_executor = crate::storage::postgres::cache::DBCacheWriteExecutor::new(
            "ethereum".to_owned(),
            Chain::Ethereum,
            pool.clone(),
            evm_gw.clone(),
            rx,
            err_tx,
        );

        let handle = write_executor.run();
        let cached_gw = CachedGateway::new(tx, pool.clone(), evm_gw.clone());

        let gw = AmbientPgGateway::new("vm:ambient", Chain::Ethereum, pool.clone(), cached_gw);
        (gw, err_rx, pool)
    }

    #[tokio::test]
    async fn test_get_cursor() {
        let (gw, mut err_rx, pool) = setup_gw().await;
        let evm_gw = gw.state_gateway.clone();
        let state = ExtractionState::new(
            "vm:ambient".to_string(),
            Chain::Ethereum,
            None,
            "cursor@420".as_bytes(),
        );
        let mut conn = pool
            .get()
            .await
            .expect("pool should get a connection");
        evm_gw
            .save_state(&state, &mut conn)
            .await
            .expect("extaction state insertion succeeded");

        let maybe_err = err_rx
            .try_recv()
            .expect_err("Error channel should be empty");

        let cursor = gw
            .get_last_cursor(&mut conn)
            .await
            .expect("get cursor should succeed");

        assert_eq!(cursor, "cursor@420".as_bytes());
        // Assert no error happened
        assert_eq!(maybe_err, Empty);
    }

    fn ambient_account(at_version: u64) -> evm::Account {
        match at_version {
            0 => evm::Account::new(
                Chain::Ethereum,
                "0xaaaaaaaaa24eeeb8d57d431224f73832bc34f688"
                    .parse()
                    .unwrap(),
                "0xaaaaaaaaa24eeeb8d57d431224f73832bc34f688".to_owned(),
                evm::fixtures::evm_slots([(1, 200)]),
                U256::from(1000),
                vec![0, 0, 0, 0].into(),
                "0xe8e77626586f73b955364c7b4bbf0bb7f7685ebd40e852b164633a4acbd3244c"
                    .parse()
                    .unwrap(),
                "0x2f6350a292c0fc918afe67cb893744a080dacb507b0cea4cc07437b8aff23cdb"
                    .parse()
                    .unwrap(),
                H256::zero(),
                Some(H256::zero()),
            ),
            _ => panic!("Unkown version"),
        }
    }

    fn ambient_creation_and_update() -> evm::BlockContractChanges {
        evm::BlockContractChanges {
            extractor: "vm:ambient".to_owned(),
            chain: Chain::Ethereum,
            block: evm::Block::default(),
            tx_updates: vec![
                evm::AccountUpdateWithTx::new(
                    H160(AMBIENT_CONTRACT),
                    Chain::Ethereum,
                    HashMap::new(),
                    None,
                    Some(vec![0, 0, 0, 0].into()),
                    ChangeType::Creation,
                    evm::fixtures::transaction01(),
                ),
                evm::AccountUpdateWithTx::new(
                    H160(AMBIENT_CONTRACT),
                    Chain::Ethereum,
                    evm::fixtures::evm_slots([(1, 200)]),
                    Some(U256::from(1000)),
                    None,
                    ChangeType::Update,
                    evm::fixtures::transaction02(TX_HASH_0, evm::fixtures::HASH_256_0, 1),
                ),
            ],
            protocol_components: Vec::new(),
            tvl_changes: Vec::new(),
        }
    }

    fn ambient_update02() -> evm::BlockContractChanges {
        let block = evm::Block {
            number: 1,
            chain: Chain::Ethereum,
            hash: BLOCK_HASH_0.parse().unwrap(),
            parent_hash: H256::zero(),
            ts: "2020-01-01T01:00:00".parse().unwrap(),
        };
        evm::BlockContractChanges {
            extractor: "vm:ambient".to_owned(),
            chain: Chain::Ethereum,
            block,
            tx_updates: vec![evm::AccountUpdateWithTx::new(
                H160(AMBIENT_CONTRACT),
                Chain::Ethereum,
                evm::fixtures::evm_slots([(42, 0xbadbabe)]),
                Some(U256::from(2000)),
                None,
                ChangeType::Update,
                evm::fixtures::transaction02(TX_HASH_1, BLOCK_HASH_0, 1),
            )],
            protocol_components: Vec::new(),
            tvl_changes: Vec::new(),
        }
    }

    #[tokio::test]
    async fn test_upsert_contract() {
        let (gw, mut err_rx, pool) = setup_gw().await;
        let msg = ambient_creation_and_update();
        let exp = ambient_account(0);

        gw.forward(&msg, "cursor@500")
            .await
            .expect("upsert should succeed");

        let cached_gw: CachedGateway = gw.state_gateway;
        cached_gw
            .flush()
            .await
            .expect("Received signal ok")
            .expect("Flush ok");

        let maybe_err = err_rx
            .try_recv()
            .expect_err("Error channel should be empty");

        let mut conn = pool
            .get()
            .await
            .expect("pool should get a connection");
        let res = cached_gw
            .get_contract(
                &ContractId::new(Chain::Ethereum, AMBIENT_CONTRACT.into()),
                None,
                true,
                &mut conn,
            )
            .await
            .expect("test successfully inserted ambient contract");
        assert_eq!(res, exp);
        // Assert no error happened
        assert_eq!(maybe_err, Empty);
    }

    // This test is stuck due to how we handle db lock during the test. TODO: fix this test. https://datarevenue.atlassian.net/browse/ENG-2635
    // #[tokio::test]
    // async fn test_revert() {
    //     let db_url = std::env::var("DATABASE_URL").expect("database url should be set for
    // testing");     let config =
    // AsyncDieselConnectionManager::<AsyncPgConnection>::new(db_url);     // We need a
    // dedicated connection, so we don't use the pool as this would actually insert     // data.
    // For this, we create a pool of 1 connection.     let pool = Pool::builder(config)
    //         .max_size(1)
    //         .build()
    //         .unwrap();
    //     let mut conn = pool
    //         .get()
    //         .await
    //         .expect("pool should get a connection");
    //     conn.begin_test_transaction()
    //         .await
    //         .expect("starting test transaction should succeed");
    //     postgres::db_fixtures::insert_chain(&mut conn, "ethereum").await;
    //     let evm_gw = Arc::new(
    //         PostgresGateway::<
    //             evm::Block,
    //             evm::Transaction,
    //             evm::Account,
    //             evm::AccountUpdate,
    //             evm::ERC20Token,
    //         >::from_connection(&mut conn)
    //         .await,
    //     );

    //     let (tx, rx) = channel(10);
    //     let (err_tx, mut err_rx) = channel(10);

    //     let write_executor = crate::storage::postgres::cache::DBCacheWriteExecutor::new(
    //         "ethereum".to_owned(),
    //         Chain::Ethereum,
    //         pool.clone(),
    //         evm_gw.clone(),
    //         rx,
    //         err_tx,
    //     );

    //     let handle = write_executor.run();
    //     let cached_gw = CachedGateway::new(tx, pool.clone(), evm_gw.clone());

    //     let gw = AmbientPgGateway::new("vm:ambient", Chain::Ethereum, pool.clone(), cached_gw);

    //     let msg0 = ambient_creation_and_update();
    //     let msg1 = ambient_update02();
    //     gw.forward(&msg0, "cursor@0")
    //         .await
    //         .expect("upsert should succeed");
    //     gw.forward(&msg1, "cursor@1")
    //         .await
    //         .expect("upsert should succeed");
    // let ambient_address = H160(AMBIENT_CONTRACT);
    // let exp_change = evm::AccountUpdate::new(
    //     ambient_address,
    //     Chain::Ethereum,
    //     evm::fixtures::evm_slots([(42, 0)]),
    //     Some(U256::from(1000)),
    //     None,
    //     ChangeType::Update,
    // );
    // let exp_account = ambient_account(0);

    // let mut conn = pool
    //     .get()
    //     .await
    //     .expect("pool should get a connection");

    // let changes = gw
    //     .backward(&BlockIdentifier::Number((Chain::Ethereum, 0)), "cursor@2", &mut conn)
    //     .await
    //     .expect("revert should succeed");

    // let maybe_err = err_rx
    //     .try_recv()
    //     .expect_err("Error channel should be empty");

    // assert_eq!(changes.account_updates.len(), 1);
    // assert_eq!(changes.account_updates[&ambient_address], exp_change);
    // let cached_gw: CachedGateway = gw.state_gateway;
    // let account = cached_gw
    //     .get_contract(
    //         &ContractId::new(Chain::Ethereum, AMBIENT_CONTRACT.into()),
    //         None,
    //         true,
    //         &mut conn,
    //     )
    //     .await
    //     .expect("test successfully retrieved ambient contract");
    // assert_eq!(account, exp_account);
    // // Assert no error happened
    // assert_eq!(maybe_err, Empty);
    // }
}<|MERGE_RESOLUTION|>--- conflicted
+++ resolved
@@ -240,28 +240,18 @@
                 gateway,
                 name: name.to_owned(),
                 chain,
-<<<<<<< HEAD
                 inner: Arc::new(Mutex::new(Inner {
                     cursor: Vec::new(),
                     last_processed_block: None,
                 })),
-                protocol_system: ProtocolSystem::Ambient,
-=======
-                inner: Arc::new(Mutex::new(Inner { cursor: Vec::new() })),
                 protocol_system: "ambient".to_string(),
->>>>>>> 8f00da62
             },
             Ok(cursor) => AmbientContractExtractor {
                 gateway,
                 name: name.to_owned(),
                 chain,
-<<<<<<< HEAD
                 inner: Arc::new(Mutex::new(Inner { cursor, last_processed_block: None })),
-                protocol_system: ProtocolSystem::Ambient,
-=======
-                inner: Arc::new(Mutex::new(Inner { cursor })),
                 protocol_system: "ambient".to_string(),
->>>>>>> 8f00da62
             },
             Err(err) => return Err(ExtractionError::Setup(err.to_string())),
         };
