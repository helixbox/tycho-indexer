#![allow(unused_variables)]

use std::collections::HashMap;

use chrono::NaiveDateTime;

use crate::{
    extractor::{
        evm,
        evm::utils::{parse_u256_slot_entry, TryDecode},
    },
    models::Chain,
    storage::{
        ContractDelta, ContractId, ContractStore, StorableBlock, StorableContract,
        StorableTransaction, StorageError,
    },
};

pub mod pg {
    use crate::{
        models,
        models::{FinancialType, ImplementationType},
    };
    use ethers::types::{H160, H256, U256};
    use serde_json::Value;

    use crate::{
        hex_bytes::Bytes,
        storage::{
            postgres::{
                orm,
                orm::{NewToken, Token},
            },
            Address, Balance, BlockHash, ChangeType, Code, StorableProtocolState, StorableToken,
            TxHash,
        },
<<<<<<< HEAD
        Address, Balance, BlockHash, ChangeType, Code, StorableProtocolState, StorableProtocolType,
        StorableToken, TxHash,
=======
>>>>>>> d60b3588
    };

    use super::*;

    impl From<evm::Account> for evm::AccountUpdate {
        fn from(value: evm::Account) -> Self {
            evm::AccountUpdate::new(
                value.address,
                value.chain,
                value.slots,
                Some(value.balance),
                Some(value.code),
                ChangeType::Creation,
            )
        }
    }

    impl StorableBlock<orm::Block, orm::NewBlock, i64> for evm::Block {
        fn from_storage(val: orm::Block, chain: Chain) -> Result<Self, StorageError> {
            Ok(evm::Block {
                number: val.number as u64,
                hash: H256::try_decode(&val.hash, "block hash")
                    .map_err(StorageError::DecodeError)?,
                parent_hash: H256::try_decode(&val.parent_hash, "parent hash")
                    .map_err(|err| StorageError::DecodeError(err.to_string()))?,
                chain,
                ts: val.ts,
            })
        }

        fn to_storage(&self, chain_id: i64) -> orm::NewBlock {
            orm::NewBlock {
                hash: self.hash.into(),
                parent_hash: self.parent_hash.into(),
                chain_id,
                main: false,
                number: self.number as i64,
                ts: self.ts,
            }
        }

        fn chain(&self) -> &Chain {
            &self.chain
        }
    }

    impl StorableTransaction<orm::Transaction, orm::NewTransaction, i64> for evm::Transaction {
        fn from_storage(
            val: orm::Transaction,
            block_hash: &BlockHash,
        ) -> Result<Self, StorageError> {
            let to = if !val.to.is_empty() {
                Some(H160::try_decode(&val.to, "tx receiver").map_err(StorageError::DecodeError)?)
            } else {
                None
            };
            Ok(Self::new(
                H256::try_decode(&val.hash, "tx hash").map_err(StorageError::DecodeError)?,
                H256::try_decode(block_hash, "tx block hash").map_err(StorageError::DecodeError)?,
                H160::try_decode(&val.from, "tx sender").map_err(StorageError::DecodeError)?,
                to,
                val.index as u64,
            ))
        }

        fn to_storage(&self, block_id: i64) -> orm::NewTransaction {
            let to: Address = self
                .to
                .map(|v| v.into())
                .unwrap_or_default();
            orm::NewTransaction {
                hash: self.hash.into(),
                block_id,
                from: self.from.into(),
                to,
                index: self.index as i64,
            }
        }

        fn block_hash(&self) -> BlockHash {
            self.block_hash.into()
        }

        fn hash(&self) -> BlockHash {
            self.hash.into()
        }
    }
    impl StorableProtocolType<orm::ProtocolType, orm::NewProtocolType, i64> for models::ProtocolType {
        fn from_storage(val: orm::ProtocolType) -> Result<Self, StorageError> {
            let financial_type: FinancialType = match val.financial_type {
                orm::FinancialType::Swap => FinancialType::Swap,
                orm::FinancialType::Psm => FinancialType::Psm,
                orm::FinancialType::Debt => FinancialType::Debt,
                orm::FinancialType::Leverage => FinancialType::Leverage,
            };
            let implementation_type: ImplementationType = match val.implementation {
                orm::ImplementationType::Custom => ImplementationType::Custom,
                orm::ImplementationType::Vm => ImplementationType::Vm,
            };

            Ok(Self::new(val.name, financial_type, val.attribute_schema, implementation_type))
        }

        fn to_storage(&self) -> orm::NewProtocolType {
            let financial_protocol_type: orm::FinancialType = match self.financial_type {
                FinancialType::Swap => orm::FinancialType::Swap,
                FinancialType::Psm => orm::FinancialType::Psm,
                FinancialType::Debt => orm::FinancialType::Debt,
                FinancialType::Leverage => orm::FinancialType::Leverage,
            };

            let protocol_implementation_type: orm::ImplementationType = match self.implementation {
                ImplementationType::Custom => orm::ImplementationType::Custom,
                ImplementationType::Vm => orm::ImplementationType::Vm,
            };

            orm::NewProtocolType {
                name: self.name.clone(),
                implementation: protocol_implementation_type,
                attribute_schema: self.attribute_schema.clone(),
                financial_type: financial_protocol_type,
            }
        }
    }

    impl StorableContract<orm::Contract, orm::NewContract, i64> for evm::Account {
        fn from_storage(
            val: orm::Contract,
            chain: Chain,
            balance_modify_tx: &TxHash,
            code_modify_tx: &TxHash,
            creation_tx: Option<&TxHash>,
        ) -> Result<Self, StorageError> {
            Ok(evm::Account::new(
                chain,
                H160::try_decode(&val.account.address, "address")
                    .map_err(StorageError::DecodeError)?,
                val.account.title.clone(),
                HashMap::new(),
                U256::try_decode(&val.balance.balance, "balance")
                    .map_err(StorageError::DecodeError)?,
                val.code.code,
                H256::try_decode(&val.code.hash, "code hash").map_err(StorageError::DecodeError)?,
                H256::try_decode(balance_modify_tx, "tx hash")
                    .map_err(StorageError::DecodeError)?,
                H256::try_decode(code_modify_tx, "tx hash").map_err(StorageError::DecodeError)?,
                match creation_tx {
                    Some(v) => H256::try_decode(v, "tx hash")
                        .map(Some)
                        .map_err(StorageError::DecodeError)?,
                    _ => None,
                },
            ))
        }

        fn to_storage(
            &self,
            chain_id: i64,
            creation_ts: NaiveDateTime,
            tx_id: Option<i64>,
        ) -> orm::NewContract {
            orm::NewContract {
                title: self.title.clone(),
                address: self.address.into(),
                chain_id,
                creation_tx: tx_id,
                created_at: Some(creation_ts),
                deleted_at: None,
                balance: self.balance.into(),
                code: self.code.clone(),
                code_hash: self.code_hash.into(),
            }
        }

        fn chain(&self) -> &Chain {
            &self.chain
        }

        fn creation_tx(&self) -> Option<TxHash> {
            self.creation_tx.map(|v| v.into())
        }

        fn address(&self) -> Address {
            self.address.into()
        }

        fn store(&self) -> ContractStore {
            self.slots
                .iter()
                .map(|(s, v)| ((*s).into(), Some((*v).into())))
                .collect()
        }

        fn set_store(&mut self, store: &ContractStore) -> Result<(), StorageError> {
            self.slots = store
                .iter()
                .map(|(rk, rv)| {
                    parse_u256_slot_entry(rk, rv.as_ref()).map_err(StorageError::DecodeError)
                })
                .collect::<Result<HashMap<_, _>, _>>()?;
            Ok(())
        }
    }

    impl ContractDelta for evm::AccountUpdate {
        fn from_storage(
            chain: &Chain,
            address: &Address,
            slots: Option<&ContractStore>,
            balance: Option<&Balance>,
            code: Option<&Code>,
            change: ChangeType,
        ) -> Result<Self, StorageError> {
            let slots = slots
                .map(|s| {
                    s.iter()
                        .map(|(s, v)| {
                            parse_u256_slot_entry(s, v.as_ref()).map_err(StorageError::DecodeError)
                        })
                        .collect::<Result<HashMap<U256, U256>, StorageError>>()
                })
                .unwrap_or_else(|| Ok(HashMap::new()))?;

            let update = evm::AccountUpdate::new(
                H160::try_decode(address, "address").map_err(StorageError::DecodeError)?,
                *chain,
                slots,
                match balance {
                    // match expr is required so the error can be raised
                    Some(v) => U256::try_decode(v, "balance")
                        .map(Some)
                        .map_err(|err| StorageError::DecodeError(err.to_string()))?,
                    _ => None,
                },
                code.cloned(),
                change,
            );
            Ok(update)
        }

        fn contract_id(&self) -> ContractId {
            ContractId::new(self.chain, self.address.into())
        }

        fn dirty_balance(&self) -> Option<Balance> {
            self.balance.map(|b| b.into())
        }

        fn dirty_code(&self) -> Option<&Code> {
            self.code.as_ref()
        }

        fn dirty_slots(&self) -> ContractStore {
            self.slots
                .iter()
                .map(|(s, v)| ((*s).into(), Some((*v).into())))
                .collect()
        }
    }

    impl StorableToken<orm::Token, orm::NewToken, i64> for evm::ERC20Token {
        fn from_storage(val: Token, contract: ContractId) -> Result<Self, StorageError> {
            // TODO: implementing this is planned for ENG 1717, uncomment below to start
            // let address =
            //     pad_and_parse_h160(contract.address()).map_err(StorageError::DecodeError)?;
            // Ok(evm::ERC20Token::new(
            //     address,
            //     String::try_from(&val.symbol).map_err(StorageError::DecodeError)?,
            // ))
            todo!()
        }

        fn to_storage(&self, contract_id: i64) -> NewToken {
            todo!()
        }

        fn contract_id(&self) -> ContractId {
            todo!()
        }
    }

    impl StorableProtocolState<orm::ProtocolState, orm::NewProtocolState, i64> for evm::ProtocolState {
        fn from_storage(
            val: orm::ProtocolState,
            component_id: String,
            tx_hash: &TxHash,
        ) -> Result<Self, StorageError> {
            let mut attr: HashMap<String, Bytes> = HashMap::new();
            if let Some(Value::Object(state)) = &val.state {
                for (k, v) in state.iter() {
                    if let Value::String(s) = v {
                        attr.insert(k.clone(), Bytes::from(s.as_str()));
                    }
                }
            }
            Ok(evm::ProtocolState::new(
                component_id,
                attr,
                H256::try_decode(tx_hash, "tx hash").map_err(StorageError::DecodeError)?,
            ))
        }

        fn to_storage(
            &self,
            protocol_component_id: i64,
            tx_id: i64,
            block_ts: NaiveDateTime,
        ) -> orm::NewProtocolState {
            orm::NewProtocolState {
                protocol_component_id,
                state: self.convert_attributes_to_json(),
                modify_tx: tx_id,
                tvl: None,
                inertias: None,
                valid_from: block_ts,
                valid_to: None,
            }
        }
    }

    impl evm::ProtocolState {
        fn convert_attributes_to_json(&self) -> Option<serde_json::Value> {
            // Convert Bytes to String and then to serde_json Value
            let serialized_map: HashMap<String, serde_json::Value> = self
                .updated_attributes
                .iter()
                .map(|(k, v)| {
                    let s = hex::encode(v);
                    (k.clone(), serde_json::Value::String(s))
                })
                .collect();

            // Convert HashMap<String, serde_json::Value> to serde_json::Value struct
            match serde_json::to_value(serialized_map) {
                Ok(value) => Some(value),
                Err(_) => None,
            }
        }
    }
}<|MERGE_RESOLUTION|>--- conflicted
+++ resolved
@@ -18,28 +18,20 @@
 
 pub mod pg {
     use crate::{
+        hex_bytes::Bytes,
         models,
         models::{FinancialType, ImplementationType},
+        storage::{
+            postgres::{
+                orm,
+                orm::{NewProtocolState, NewToken, Token},
+            },
+            Address, Balance, BlockHash, ChangeType, Code, StorableProtocolState,
+            StorableProtocolType, StorableToken, TxHash,
+        },
     };
     use ethers::types::{H160, H256, U256};
     use serde_json::Value;
-
-    use crate::{
-        hex_bytes::Bytes,
-        storage::{
-            postgres::{
-                orm,
-                orm::{NewToken, Token},
-            },
-            Address, Balance, BlockHash, ChangeType, Code, StorableProtocolState, StorableToken,
-            TxHash,
-        },
-<<<<<<< HEAD
-        Address, Balance, BlockHash, ChangeType, Code, StorableProtocolState, StorableProtocolType,
-        StorableToken, TxHash,
-=======
->>>>>>> d60b3588
-    };
 
     use super::*;
 
