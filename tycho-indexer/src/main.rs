--- conflicted
+++ resolved
@@ -1,20 +1,7 @@
 #![doc = include_str!("../../Readme.md")]
 
-<<<<<<< HEAD
-=======
-#[cfg(test)]
-#[macro_use]
-extern crate pretty_assertions;
-
-use std::sync::Arc;
-
-use actix_web::dev::ServerHandle;
-use clap::Parser;
->>>>>>> 1b239458
 use diesel_async::{pooled_connection::deadpool::Pool, AsyncPgConnection};
 use futures03::future::select_all;
-use tokio::task::JoinHandle;
-use tracing::info;
 
 use extractor::{
     evm::ambient::{AmbientContractExtractor, AmbientPgGateway},
@@ -22,19 +9,16 @@
 };
 use models::Chain;
 
-<<<<<<< HEAD
+use crate::{
+    extractor::{evm, ExtractionError},
+    services::ServicesBuilder,
+    storage::postgres::{self, cache::CachedGateway, PostgresGateway},
+};
 use actix_web::dev::ServerHandle;
 use clap::Parser;
 use std::sync::Arc;
 use tokio::{sync::mpsc, task, task::JoinHandle};
 use tracing::{error, info};
-=======
-use crate::{
-    extractor::{evm, ExtractionError},
-    services::ServicesBuilder,
-    storage::postgres::{self, PostgresGateway},
-};
->>>>>>> 1b239458
 
 mod extractor;
 mod hex_bytes;
@@ -45,19 +29,10 @@
 mod storage;
 mod substreams;
 
-<<<<<<< HEAD
-use crate::{
-    extractor::{evm, ExtractionError},
-    services::ServicesBuilder,
-    storage::postgres::{self, cache::CachedGateway, PostgresGateway},
-};
-
 #[cfg(test)]
 #[macro_use]
 extern crate pretty_assertions;
 
-=======
->>>>>>> 1b239458
 /// Tycho Indexer using Substreams
 ///
 /// Extracts state from the Ethereum blockchain and stores it in a Postgres database.
