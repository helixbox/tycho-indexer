#![doc = include_str!("../../Readme.md")]

use ethrpc::{http::HttpTransport, Web3, Web3Transport};
use futures03::future::select_all;
use reqwest::Client;
use serde::Deserialize;
use std::{collections::HashMap, fs::File, io::Read, str::FromStr, sync::Arc};
use url::Url;

use extractor::{
    evm::token_pre_processor::TokenPreProcessor,
    runner::{ExtractorBuilder, ExtractorHandle},
};

use actix_web::dev::ServerHandle;
use chrono::NaiveDateTime;
use clap::Parser;
use ethers::{
    prelude::{Http, Provider},
    providers::Middleware,
};
use tokio::{select, task::JoinHandle};
use tracing::info;

use tycho_core::models::{Chain, ImplementationType};
use tycho_indexer::{
    cli::{AnalyzeTokenArgs, Cli, Command, GlobalArgs, IndexArgs, RunSpkgArgs},
    extractor::{
        self,
        evm::{
            chain_state::ChainState, protocol_cache::ProtocolMemoryCache,
            token_analysis_cron::analyze_tokens,
        },
        runner::{ExtractorConfig, HandleResult, ProtocolTypeConfig},
        ExtractionError,
    },
    services::ServicesBuilder,
};
use tycho_storage::postgres::{builder::GatewayBuilder, cache::CachedGateway};

// TODO: We need to use `use pretty_assertions::{assert_eq, assert_ne}` per test module.
#[allow(unused_imports)]
#[cfg(test)]
#[macro_use]
extern crate pretty_assertions;

#[derive(Debug, Deserialize)]
struct ExtractorConfigs {
    extractors: std::collections::HashMap<String, ExtractorConfig>,
}

impl ExtractorConfigs {
    fn new(extractors: std::collections::HashMap<String, ExtractorConfig>) -> Self {
        Self { extractors }
    }

    fn from_yaml(path: &str) -> Result<Self, Box<dyn std::error::Error>> {
        let mut file = File::open(path)?;
        let mut contents = String::new();
        file.read_to_string(&mut contents)?;
        let config: ExtractorConfigs = serde_yaml::from_str(&contents)?;
        Ok(config)
    }
}

#[tokio::main]
async fn main() -> Result<(), anyhow::Error> {
    // Set up the subscriber
    let console_flag = std::env::var("ENABLE_CONSOLE").unwrap_or_else(|_| "false".to_string());
    if console_flag == "true" {
        console_subscriber::init();
    } else {
        tracing_subscriber::fmt::init();
    }

    let cli: Cli = Cli::parse();
    let global_args = cli.args();

    match cli.command() {
        Command::Run(run_args) => run_spkg(global_args, run_args).await?,
        Command::Index(indexer_args) => {
            run_indexer(global_args, indexer_args).await?;
        }
        Command::AnalyzeTokens(analyze_args) => {
            run_token_analyzer(global_args, analyze_args).await?;
        }
        Command::Rpc => run_rpc(global_args).await?,
    }
    Ok(())
}

async fn run_indexer(
    global_args: GlobalArgs,
    index_args: IndexArgs,
) -> Result<(), ExtractionError> {
    info!("Starting Tycho");
    let extractors_config = ExtractorConfigs::from_yaml(&index_args.extractors_config)
        .map_err(|e| ExtractionError::Setup(format!("Failed to load extractors.yaml. {}", e)))?;

    let retention_horizon: NaiveDateTime = index_args
        .retention_horizon
        .parse()
        .expect("Failed to parse retention horizon");

    let tasks = create_indexing_tasks(
        &global_args,
        &index_args.substreams_args.rpc_url,
        &index_args
            .chains
            .iter()
            .map(|chain_str| {
                Chain::from_str(chain_str).unwrap_or_else(|_| panic!("Unknown chain {}", chain_str))
            })
            .collect::<Vec<_>>(),
        retention_horizon,
        extractors_config,
    )
    .await?;

    let (res, _, _) = select_all(tasks).await;
    res.expect("Extractor- nor ServiceTasks should panic!")
}

async fn run_spkg(global_args: GlobalArgs, run_args: RunSpkgArgs) -> Result<(), ExtractionError> {
    info!("Starting Tycho");

    let config = ExtractorConfigs::new(HashMap::from([(
        "test_protocol".to_string(),
        ExtractorConfig::new(
            "test_protocol".to_string(),
            Chain::from_str(&run_args.chain).unwrap(),
            ImplementationType::Vm,
            1, /* TODO: if we want to increase this, we need to commit the cache when we reached
                * `end_block` */
            run_args.start_block,
            run_args.stop_block(),
            run_args
                .protocol_type_names
                .into_iter()
                .map(|name| ProtocolTypeConfig::new(name, tycho_core::models::FinancialType::Swap))
                .collect::<Vec<_>>(),
            run_args.spkg,
            run_args.module,
        ),
    )]));

    let tasks = create_indexing_tasks(
        &global_args,
        &run_args.substreams_args.rpc_url,
        &[Chain::from_str(&run_args.chain).unwrap()],
        NaiveDateTime::from_str("2024-01-01T00:00:00").unwrap(),
        config,
    )
    .await?;

    let (res, _, _) = select_all(tasks).await;
    res.expect("Extractor- nor ServiceTasks should panic!")
}

async fn run_rpc(global_args: GlobalArgs) -> Result<(), ExtractionError> {
    let cached_gw = GatewayBuilder::new(&global_args.database_url)
        .build_gw()
        .await?;

    info!("Starting Tycho RPC");
    let server_url = format!("http://{}:{}", global_args.server_ip, global_args.server_port);
    let (server_handle, server_task) = ServicesBuilder::new(cached_gw)
        .prefix(&global_args.server_version_prefix)
        .bind(&global_args.server_ip)
        .port(global_args.server_port)
        .register_extractors(vec![])
        .run()?;
    info!(server_url, "Http and Ws server started");
    let shutdown_task = tokio::spawn(shutdown_handler(server_handle, vec![], None));
    let (res, _, _) = select_all([server_task, shutdown_task]).await;
    res.expect("ServiceTasks shouldn't panic!")
}

/// Creates extraction and server tasks.
async fn create_indexing_tasks(
    global_args: &GlobalArgs,
    rpc_url: &str,
    chains: &[Chain],
    retention_horizon: NaiveDateTime,
    extractors_config: ExtractorConfigs,
) -> Result<Vec<JoinHandle<Result<(), ExtractionError>>>, ExtractionError> {
    let rpc_client: Provider<Http> =
        Provider::<Http>::try_from(rpc_url).expect("Error creating HTTP provider");
    let block_number = rpc_client
        .get_block_number()
        .await
        .expect("Error getting block number")
        .as_u64();

    let chain_state = ChainState::new(chrono::Local::now().naive_utc(), block_number);

    let protocol_systems: Vec<String> = extractors_config
        .extractors
        .keys()
        .cloned()
        .collect();

    let (cached_gw, gw_writer_thread) = GatewayBuilder::new(&global_args.database_url)
        .set_chains(chains)
        .set_protocol_systems(&protocol_systems)
        .set_retention_horizon(retention_horizon)
        .build()
        .await?;
    let transport = Web3Transport::new(HttpTransport::new(
        Client::new(),
        Url::from_str(rpc_url).unwrap(),
        "transport".to_owned(),
    ));
    let w3 = Web3::new(transport);
    let token_processor = TokenPreProcessor::new(
        rpc_client,
        w3,
        *chains
            .first()
            .expect("No chain provided"), //TODO: handle multichain?
    );
    let (mut tasks, extractor_handles): (Vec<_>, Vec<_>) =
        // TODO: accept substreams configuration from cli.
        build_all_extractors(&extractors_config, chain_state, chains, &global_args.endpoint_url, &cached_gw, &token_processor)
            .await
            .map_err(|e| ExtractionError::Setup(format!("Failed to create extractors: {}", e)))?
            .into_iter()
            .unzip();

    let server_url = format!("http://{}:{}", global_args.server_ip, global_args.server_port);
    let (server_handle, server_task) = ServicesBuilder::new(cached_gw.clone())
        .prefix(&global_args.server_version_prefix)
        .bind(&global_args.server_ip)
        .port(global_args.server_port)
        .register_extractors(extractor_handles.clone())
        .run()?;
    info!(server_url, "Http and Ws server started");

    let shutdown_task = tokio::spawn(shutdown_handler(
        server_handle,
        extractor_handles
            .into_iter()
            .map(|h| h.0)
            .collect::<Vec<_>>(),
        Some(gw_writer_thread),
    ));

    tasks.extend(vec![server_task, shutdown_task]);

<<<<<<< HEAD
    let start_block = 17361664;
    let stop_block = None;
    let spkg = &"/opt/tycho-indexer/substreams/substreams-ethereum-ambient-v0.5.0.spkg";
    let module_name = &"map_changes";
    let block_span = stop_block.map(|stop| stop - start_block);
    info!(%ambient_name, %start_block, ?stop_block, ?block_span, %spkg, "Starting Ambient extractor");
    let mut builder = ExtractorRunnerBuilder::new(spkg, Arc::new(extractor))
        .start_block(start_block)
        .module_name(module_name)
        .only_final_blocks();
    if let Some(stop_block) = stop_block {
        builder = builder.end_block(stop_block)
    };
    builder.run().await
=======
    Ok(tasks)
>>>>>>> e7b1d3cc
}

async fn build_all_extractors(
    config: &ExtractorConfigs,
    chain_state: ChainState,
    chains: &[Chain],
    endpoint_url: &str,
    cached_gw: &CachedGateway,
    token_pre_processor: &TokenPreProcessor,
) -> Result<Vec<HandleResult>, ExtractionError> {
    let mut extractor_handles = Vec::new();

    info!("Building protocol cache");
    let protocol_cache = ProtocolMemoryCache::new(
        *chains
            .first()
            .expect("No chain provided"), //TODO: handle multichain?
        chrono::Duration::seconds(900),
        Arc::new(cached_gw.clone()),
    );
    protocol_cache.populate().await?;

    for extractor_config in config.extractors.values() {
        let (task, handle) = ExtractorBuilder::new(extractor_config, endpoint_url)
            .build(chain_state, cached_gw, token_pre_processor, &protocol_cache)
            .await?
            .run()
            .await?;

        info!("Extractor {} started!", handle.0.get_id());
        extractor_handles.push((task, handle));
    }

    Ok(extractor_handles)
}

async fn shutdown_handler(
    server_handle: ServerHandle,
    extractors: Vec<ExtractorHandle>,
    db_write_executor_handle: Option<JoinHandle<()>>,
) -> Result<(), ExtractionError> {
    // listen for ctrl-c
    tokio::signal::ctrl_c().await.unwrap();
    for e in extractors.iter() {
        e.stop().await.unwrap();
    }
    server_handle.stop(true).await;
    if let Some(handle) = db_write_executor_handle {
        handle.abort();
    }
    Ok(())
}

async fn run_token_analyzer(
    global_args: GlobalArgs,
    analyzer_args: AnalyzeTokenArgs,
) -> Result<(), anyhow::Error> {
    let (cached_gw, gw_writer_thread) = GatewayBuilder::new(&global_args.database_url)
        .set_chains(&[analyzer_args.chain])
        .build()
        .await?;
    let cached_gw = Arc::new(cached_gw);
    let analyze_thread = analyze_tokens(analyzer_args, cached_gw.clone());
    select! {
         res = analyze_thread => {
            res?;
         },
         res = gw_writer_thread => {
            res?;
        }
    }
    Ok(())
}<|MERGE_RESOLUTION|>--- conflicted
+++ resolved
@@ -247,24 +247,7 @@
 
     tasks.extend(vec![server_task, shutdown_task]);
 
-<<<<<<< HEAD
-    let start_block = 17361664;
-    let stop_block = None;
-    let spkg = &"/opt/tycho-indexer/substreams/substreams-ethereum-ambient-v0.5.0.spkg";
-    let module_name = &"map_changes";
-    let block_span = stop_block.map(|stop| stop - start_block);
-    info!(%ambient_name, %start_block, ?stop_block, ?block_span, %spkg, "Starting Ambient extractor");
-    let mut builder = ExtractorRunnerBuilder::new(spkg, Arc::new(extractor))
-        .start_block(start_block)
-        .module_name(module_name)
-        .only_final_blocks();
-    if let Some(stop_block) = stop_block {
-        builder = builder.end_block(stop_block)
-    };
-    builder.run().await
-=======
     Ok(tasks)
->>>>>>> e7b1d3cc
 }
 
 async fn build_all_extractors(
