//! # Storage Traits
//!
//! This module encapsulates the traits and structs meant for handling
//! operations such as retrieval, addition, and deletion pertaining to protocol
//! state.
//!
//! ## Versioning
//!
//! The core of Tycho keeps track of all states by timestamp versioning. This
//! strategy allows us to maintain and retrieve state across different
//! protocols, including those that rely on various clock mechanisms (e.g.,
//! blockchains).
//!
//! In addition to timestamps, blockchain state is further versioned using
//! transactions. Since a block carries a single timestamp only, there can be
//! instances where one block's timestamp might overlap with multiple states. In
//! these cases, an explicit input is required from the user. For example, a
//! user may want to track all states within a block or just the most recent
//! one. As every onchain state modification associates with a transaction
//! having an index, the original sequence of state modifications stays
//! preserved.
//!
//! ### Version semantics intra block
//!
//! ```text
//! tx            0    1       0  1             2          0  1            2
//! B01 ----------x----x---B02-x--x-------------x---B03----x--x------------x-->
//! 00:00                  00:12                 | |00:24
//! ____Block(B02), VersionKind::Index(2)________| |
//! ____Block(B02), VersionKind::Last______________+
//!                                                |
//! ____Block(B03), VersionKind::First_____________|
//! ```
//!
//! Above you'll find the 3 possible version kinds. Note that Index(N) specifies
//! the transaction slot after N. VersionKind::First includes the last
//! transaction of the previous block and VersionKind::Last includes the last
//! transaction of the specified block. So it is possible to refer to the exact
//! same state using both Last and First VersionKind variants.
//!
//! ## Literal Types
//!
//! For the representation of various literals, we utilize a variable-length
//! byte type (`Bytes`) This decision predominantly arises from the uncertain
//! nature of their size, which may not necessarily fit into a smaller data
//! type, such as `int64`. Therefore, literals encompassing but not limited to,
//! hashes, balances, codes, and values, are facilitated by the `Bytes`
//! structure.
//!
//! To enhance readability and clarity, we've introduced multiple type aliases.
//! These help us effectively differentiate when each literal type is being
//! referred to in our code.
//!
//! ## Implementations
//!
//! To set up a storage system, you need to implement all the traits defined
//! below. Additionally, the entities you aim to store must also implement the
//! respective `Storable*` trait.
//!
//! Note that you will have different entities based on the specific blockchain
//! under consideration. For instance, entities for EVM and Starknet will vary!
//!
//! The gateways are not confined to a certain chain scope but are universally
//! applicable over a range of entity types. So, a gateway designed for EVM
//! entities can handle multiple EVM-based chains, like mainnet & arbitrum.
//!
//! However, if the entities for the chains differ, you may need to resort to
//! separate gateway instances. Alternatively, you can create an enum that
//! houses all different entity types and then implement the respective traits
//! for these enums. Following this approach paves the way for initializing a
//! cross-chain compatible gateway (For instance, refer
//! [enum_dispatch](https://docs.rs/enum_dispatch/latest/enum_dispatch/) crate).
use std::{collections::HashMap, fmt::Display, sync::Arc};

use async_trait::async_trait;
use chrono::NaiveDateTime;
use ethers::prelude::{H160, H256};
use serde::{Deserialize, Serialize};
use thiserror::Error;

use crate::{
    extractor::evm::{ProtocolComponent, ProtocolState, ProtocolStateDelta},
    hex_bytes::Bytes,
    models::{Chain, ExtractionState, ProtocolType},
    storage::postgres::orm,
};

pub mod postgres;

/// Address hash literal type to uniquely identify contracts/accounts on a
/// blockchain.
pub type Address = Bytes;

/// Block hash literal type to uniquely identify a block in the chain and
/// likely across chains.
pub type BlockHash = Bytes;

/// Transaction hash literal type to uniquely identify a transaction in the
/// chain and likely across chains.
pub type TxHash = Bytes;

/// Smart contract code is represented as a byte vector containing opcodes.
pub type Code = Bytes;

/// The hash of a contract's code is used to identify it.
pub type CodeHash = Bytes;

/// The balance of an account is a big endian serialised integer of variable size.
pub type Balance = Bytes;

/// Key literal type of the contract store.
pub type StoreKey = Bytes;

/// Value literal type of the contract store.
pub type StoreVal = Bytes;

/// A binary key value store for an account.
pub type ContractStore = HashMap<StoreKey, Option<StoreVal>>;

/// Multiple key values stores grouped by account address.
pub type AccountToContractStore = HashMap<Address, ContractStore>;

/// Identifies a block in storage.
#[derive(Debug, Clone, PartialEq)]
pub enum BlockIdentifier {
    /// Identifies the block by its position on a specified chain.
    ///
    /// This form of identification has potential risks as it may become
    /// ambiguous in certain situations.For example, if the block has not been
    /// finalised, there exists a possibility of forks occurring. As a result,
    /// the same number could refer to different blocks on different forks.
    Number((Chain, i64)),

    /// Identifies a block by its hash.
    ///
    /// The hash should be unique across multiple chains. Preferred method if
    /// the block is very recent.
    Hash(BlockHash),
}

impl Display for BlockIdentifier {
    fn fmt(&self, f: &mut std::fmt::Formatter<'_>) -> std::fmt::Result {
        write!(f, "{:?}", self)
    }
}

/// Lays out the necessary interface needed to store and retrieve blocks from
/// storage.
///
/// Generics:
/// * `S`: This represents the storage-specific data type used when converting from storage to the
///   block.
/// * `N`: This represents the storage-specific data type used when converting from the block to
///   storage.
/// * `I`: Represents the type of the database identifier, which is used as an argument in the
///   conversion function. This facilitates the passage of database-specific foreign keys to the
///   `to_storage` method, thereby providing a flexible way for different databases to interact with
///   the block.
///
/// It defines methods for converting from a storage-specific type to a block,
/// converting from a block to a storage-specific type, and getting the block's
/// chain.
pub trait StorableBlock<S, N, I>: Sized + Send + Sync + 'static {
    /// Constructs a block from a storage-specific value `val` and a `Chain`.
    ///
    /// # Arguments
    ///
    /// * `val` - The storage-specific representation of the block
    /// * `chain` - The chain associated with the block
    ///
    /// # Returns
    ///
    /// A block constructed from `val` and `chain`
    fn from_storage(val: S, chain: Chain) -> Result<Self, StorageError>;

    /// Converts the block to a storage-specific representation.
    ///
    /// # Arguments
    ///
    /// * `chain_id` - The id of the chain that the block belongs to
    ///
    /// # Returns
    ///
    /// The storage-specific representation of the block
    fn to_storage(&self, chain_id: I) -> N;

    /// Returns the `Chain` object associated with the block.
    ///
    /// # Returns
    ///
    /// The `Chain` that the block is associated with
    fn chain(&self) -> &Chain;
}

/// Lays out the necessary interface needed to store and retrieve transactions
/// from storage.
///
/// Generics:
/// * `S`: This represents the storage-specific data type used when converting from storage to the
///   transaction.
/// * `N`: This represents the storage-specific data type used when converting from the transaction
///   to storage.
/// * `I`: Represents the type of the database identifier, which is used as an argument in the
///   conversion function. This facilitates the passage of database-specific foreign keys to the
///   `to_storage` method, thereby providing a flexible way for different databases to interact with
///   the transaction.
pub trait StorableTransaction<S, N, I>: Sized + Send + Sync + 'static {
    /// Converts a transaction from storage representation (`S`) to transaction
    /// form. This function uses the original block hash, where the
    /// transaction resides, for this conversion.
    fn from_storage(val: S, block_hash: &BlockHash) -> Result<Self, StorageError>;

    /// Converts a transaction object to its storable representation (`N`),
    /// while also associating it with a specific block through a database ID
    /// (`I`).
    fn to_storage(&self, block_id: I) -> N;

    /// Returns the block hash associated with a transaction. This is
    /// necessary to ensure that transactions can be traced back to the blocks
    /// from which they originated.
    fn block_hash(&self) -> BlockHash;

    /// Returns the hash associated with this transaction, which
    /// uniquely identifies it.
    fn hash(&self) -> TxHash;
}

/// Lays out the necessary interface needed to store and retrieve protocol types
/// from storage.
///
/// Generics:
/// * `S`: This represents the storage-specific data type used when converting from storage to the
///   transaction.
/// * `N`: This represents the storage-specific data type used when converting from the protocol
///   type to storage.
/// * `I`: Represents the type of the database identifier, which is used as an argument in the
///   conversion function. This facilitates the passage of database-specific foreign keys to the
///   `to_storage` method, thereby providing a flexible way for different databases to interact with
///   the transaction.
pub trait StorableProtocolType<S, N, I>: Sized + Send + Sync + 'static {
    /// Converts a protocol type from storage representation (`S`) to protocol type
    /// form.
    fn from_storage(val: S) -> Result<Self, crate::storage::StorageError>;

    /// Converts a protocol type object to its storable representation (`N`).
    fn to_storage(&self) -> N;
}

#[derive(Error, Debug, PartialEq)]
pub enum StorageError {
    #[error("Could not find {0} with id `{1}`!")]
    NotFound(String, String),
    #[error("The entity {0} with id {1} was already present!")]
    DuplicateEntry(String, String),
    #[error("Could not find related {0} for {1} with id `{2}`!")]
    NoRelatedEntity(String, String, String),
    #[error("DecodeError: {0}")]
    DecodeError(String),
    #[error("Unexpected storage error: {0}")]
    Unexpected(String),
    #[error("Currently unsupported operation: {0}")]
    Unsupported(String),
    #[error("Write cache unexpectedly dropped notification channel!")]
    WriteCacheGoneAway(),
}

/// Storage methods for chain specific objects.
///
/// This trait abstracts the specific implementation details of a blockchain's
/// entities, allowing the user to add and retrieve blocks and transactions in a
/// generic way.
///
/// For traceability protocol components and contracts changes are linked to
/// blocks of their respective chain if applicable. This means while indexing we
/// need to keep a lightweight and cross chain compatible representation of
/// blocks and transactions in storage.
///
/// It's defined generically over two associated types:
///
/// * `Block`: represents a block in the blockchain.
/// * `Transaction`: represents a transaction within a block.
#[async_trait]
pub trait ChainGateway {
    type DB;
    type Block;
    type Transaction;

    /// Upserts a new block to the blockchain's storage.
    ///
    /// Ignores any existing tx, if the new entry has different attributes
    /// no error is raised and the old entry is kept.
    ///
    /// # Parameters
    /// - `new`: An instance of `Self::Block`, representing the new block to be stored.
    ///
    /// # Returns
    /// - Empty ok result indicates success. Failure might occur if the block is already present.
    async fn upsert_block(&self, new: &Self::Block, db: &mut Self::DB) -> Result<(), StorageError>;
    /// Retrieves a block from storage.
    ///
    /// # Parameters
    /// - `id`: Block's unique identifier of type `BlockIdentifier`.
    ///
    /// # Returns
    /// - An Ok result containing the block. Might fail if the block does not exist yet.
    async fn get_block(
        &self,
        id: &BlockIdentifier,
        db: &mut Self::DB,
    ) -> Result<Self::Block, StorageError>;
    /// Upserts a transaction to storage.
    ///
    /// Ignores any existing tx, if the new entry has different attributes
    /// no error is raised and the old entry is kept.
    ///
    /// # Parameters
    /// - `new`: An instance of `Self::Transaction`, representing the new transaction to be stored.
    ///
    /// # Returns
    /// - Empty ok result indicates success. Failure might occur if the
    /// corresponding block does not exists yet, or if the transaction already
    /// exists.
    async fn upsert_tx(
        &self,
        new: &Self::Transaction,
        db: &mut Self::DB,
    ) -> Result<(), StorageError>;

    /// Tries to retrieve a transaction from the blockchain's storage using its
    /// hash.
    ///
    /// # Parameters
    /// - `hash`: The byte slice representing the hash of the transaction to be retrieved.
    ///
    /// # Returns
    /// - An Ok result containing the transaction. Might fail if the transaction does not exist yet.
    async fn get_tx(
        &self,
        hash: &TxHash,
        db: &mut Self::DB,
    ) -> Result<Self::Transaction, StorageError>;
}

/// Store and retrieve state of Extractors.
///
/// Sometimes extractors may wish to persist their state across restart. E.g.
/// substreams based extractors need to store the cursor, so they can continue
/// processing where they left off.
///
/// Extractors are uniquely identified by a name and the respective chain which
/// they are indexing.
#[async_trait]
pub trait ExtractionStateGateway {
    type DB;

    /// Retrieves the state of an extractor instance from a storage.
    ///
    /// # Parameters
    /// - `name` A unique name for the extractor instance.
    /// - `chain` The chain this extractor is indexing.
    ///
    /// # Returns
    /// Ok if the corrsponding state was retrieved successfully, Err in
    /// case the state was not found.
    async fn get_state(
        &self,
        name: &str,
        chain: &Chain,
        conn: &mut Self::DB,
    ) -> Result<ExtractionState, StorageError>;

    /// Saves the state of an extractor instance to a storage.
    ///
    /// Creates an entry if not present yet, or updates an already existing
    /// entry.
    ///
    /// # Parameters
    /// - `state` The state of the extractor that needs to be saved.
    ///
    /// # Returns
    /// Ok, if state was stored successfully, Err if the state is not valid.
    async fn save_state(
        &self,
        state: &ExtractionState,
        conn: &mut Self::DB,
    ) -> Result<(), StorageError>;
}

/// Point in time as either block or timestamp. If a block is chosen it
/// timestamp attribute is used.
#[derive(Debug, Clone, PartialEq)]
pub enum BlockOrTimestamp {
    Block(BlockIdentifier),
    Timestamp(NaiveDateTime),
}

/// References certain states within a single block.
///
/// **Note:** Not all methods that take a version will support all version kinds,
/// the versions here are included for completeness and to document the
/// retrieval behaviour that is possible with the storage layout. Please refer
/// to the individual implementation for information about which version kinds
/// it supports.
#[derive(Debug, Clone, Default)]
pub enum VersionKind {
    /// Represents the final state within a specific block. Essentially, it
    /// retrieves the state subsequent to the execution of the last transaction
    /// executed in that block.
    #[default]
    Last,

    /// Represents the initial state of a specific block. In other words,
    /// it is the state before any transaction has been executed within that block.
    #[allow(dead_code)]
    First,
    /// Represents a specific transactions indexed position within a block.
    /// It includes the state after executing the transaction at that index.
    #[allow(dead_code)]
    Index(i64),
}

#[derive(Debug, Serialize, Deserialize, PartialEq, Clone)]
pub struct ContractId {
    pub address: Address,
    pub chain: Chain,
}

/// Uniquely identifies a contract on a specific chain.
impl ContractId {
    pub fn new(chain: Chain, address: Address) -> Self {
        Self { address, chain }
    }

    pub fn address(&self) -> &Address {
        &self.address
    }
}

impl Display for ContractId {
    fn fmt(&self, f: &mut std::fmt::Formatter<'_>) -> std::fmt::Result {
        write!(f, "{:?}: 0x{}", self.chain, hex::encode(&self.address))
    }
}

/// A version desribes the state of the DB at a exact point in time.
/// See the module level docs for more information on how versioning works.
#[derive(Debug, Clone)]
pub struct Version(pub BlockOrTimestamp, pub VersionKind);

impl Version {
    #[cfg(test)]
    pub fn from_block_number(chain: Chain, number: i64) -> Self {
        Self(BlockOrTimestamp::Block(BlockIdentifier::Number((chain, number))), VersionKind::Last)
    }
    pub fn from_ts(ts: NaiveDateTime) -> Self {
        Self(BlockOrTimestamp::Timestamp(ts), VersionKind::Last)
    }
}

/// Lays out the necessary interface needed to store and retrieve tokens from
/// storage.
///
/// Generics:
/// * `S`: This represents the storage-specific data type used when converting from storage to the
///   token.
/// * `N`: This represents the storage-specific data type used when converting from the token to
///   storage.
/// * `I`: Represents the type of the database identifier, which is used as an argument in the
///   conversion function. This facilitates the passage of database-specific foreign keys to the
///   `to_storage` method, thereby providing a flexible way for different databases to interact with
///   the token.
pub trait StorableToken<S, N, I>: Sized + Send + Sync + 'static {
    fn from_storage(val: S, contract: ContractId) -> Result<Self, StorageError>;

    fn to_storage(&self, contract_id: I) -> N;
}

/// Lays out the necessary interface needed to store and retrieve protocol states from
/// storage.
///
/// Generics:
/// * `S`: This represents the storage-specific data type used when converting from storage to the
///   protocol state.
/// * `N`: This represents the storage-specific data type used when converting from the protocol
///   state to storage.
/// * `I`: Represents the type of the database identifier, which is used as an argument in the
///   conversion function. This facilitates the passage of database-specific foreign keys to the
///   `to_storage` method, thereby providing a flexible way for different databases to interact with
///   the token.
pub trait StorableProtocolState<S, N, I>: Sized + Send + Sync + 'static {
    // TODO: update to handle receiving multiple db entities to produce a single ProtocolState
    fn from_storage(
        vals: Vec<S>,
        component_id: String,
        tx_hash: &TxHash,
    ) -> Result<Self, StorageError>;

    fn to_storage(&self, protocol_component_id: I, tx_id: I, block_ts: NaiveDateTime) -> Vec<N>;
}

/// Lays out the necessary interface needed to store and retrieve protocol state changes from
/// storage.
///
/// Generics:
/// * `S`: This represents the storage-specific data type used when converting from storage to the
///   protocol state update.
/// * `N`: This represents the storage-specific data type used when converting from the protocol
///   state update to storage.
/// * `I`: Represents the type of the database identifier, which is used as an argument in the
///   conversion function. This facilitates the passage of database-specific foreign keys to the
///   `to_storage` method, thereby providing a flexible way for different databases to interact with
///   the token.
pub trait StorableProtocolStateDelta<S, N, I>: Sized + Send + Sync + 'static {
    fn from_storage(
        val: S,
        component_id: String,
        tx_hash: &TxHash,
        change: ChangeType,
    ) -> Result<Self, StorageError>;

    fn to_storage(&self, protocol_component_id: I, tx_id: I, block_ts: NaiveDateTime) -> Vec<N>;
}

/// Store and retrieve protocol related structs.
///
/// This trait defines how to retrieve protocol components, state as well as
/// tokens from storage.
#[async_trait]
pub trait ProtocolGateway {
    type DB;
    type Token;

    type ProtocolState: StorableProtocolState<orm::ProtocolState, orm::NewProtocolState, i64>;
    type ProtocolStateDelta: StorableProtocolStateDelta<
        orm::ProtocolState,
        orm::NewProtocolState,
        i64,
    >;

    type ProtocolType: StorableProtocolType<orm::ProtocolType, orm::NewProtocolType, i64>;

    type ProtocolComponent: StorableProtocolComponent<
        orm::ProtocolComponent,
        orm::NewProtocolComponent,
        i64,
    >;

    /// Retrieve ProtocolComponent from the db
    ///
    /// # Parameters
    /// - `chain` The chain of the component
    /// - `system` Allows to optionally filter by system.
    /// - `id` Allows to optionally filter by id.
    ///
    /// # Returns
    /// Ok, if found else Err
    async fn get_protocol_components(
        &self,
        chain: &Chain,
<<<<<<< HEAD
        system: ProtocolSystem,
=======
        system: Option<String>,
>>>>>>> a1d716bf
        ids: Option<&[&str]>,
        conn: &mut Self::DB,
    ) -> Result<Vec<Self::ProtocolComponent>, StorageError>;

    async fn add_protocol_components(
        &self,
        new: &[&Self::ProtocolComponent],
        conn: &mut Self::DB,
    ) -> Result<(), StorageError>;

    /// Stores new found ProtocolTypes or updates if existing.
    ///
    /// # Parameters
    /// - `new`  The new protocol types.
    ///
    /// # Returns
    /// Ok if stored successfully.
    async fn upsert_protocol_type(
        &self,
        new: &Self::ProtocolType,
        conn: &mut Self::DB,
    ) -> Result<(), StorageError>;

    /// Stores new found ProtocolComponents.
    ///
    /// Components are assumed to bimmutable. Any state belonging to a
    /// component that is dynamic, should be made available on ProtocolState,
    /// not on the Component.
    ///
    /// # Parameters
    /// - `new`  The new protocol components.
    ///
    /// # Returns
    /// Ok if stored successfully, may error if:
    /// - related entities are not in store yet.
    /// - component with same is id already present.
    // TODO: uncomment to implement in ENG 2031
    // async fn upsert_components(&self, new: &[Self::ProtocolComponent]) -> Result<(),
    // StorageError>;

    /// Retrieve protocol component states
    ///
    /// This resource is versioned, the version can be specified by either block
    /// or timestamp, for off-chain components, a block version will error.
    ///
    /// As the state is retained on a transaction basis on blockchain systems, a
    /// single version may relate to more than one state. In these cases a
    /// versioned result is returned, if requesting `Version:All` with the
    /// latest entry being the state at the end of the block and the first entry
    /// represents the first change to the state within the block.
    ///
    /// # Parameters
    /// - `chain` The chain of the component
    /// - `system` The protocol system this component belongs to
    /// - `id` The external id of the component e.g. address, or the pair
    /// - `at` The version at which the state is valid at.
    async fn get_protocol_states(
        &self,
        chain: &Chain,
        at: Option<Version>,
        system: Option<String>,
        id: Option<&[&str]>,
        conn: &mut Self::DB,
    ) -> Result<Vec<ProtocolState>, StorageError>;

    async fn update_protocol_state(
        &self,
        chain: Chain,
        new: &[(TxHash, ProtocolStateDelta)],
        conn: &mut Self::DB,
    );

    /// Retrieves a tokens from storage
    ///
    /// # Parameters
    /// - `chain` The chain this token is implemented on.
    /// - `address` The address for the token within the chain.
    ///
    /// # Returns
    /// Ok if the results could be retrieved from the storage, else errors.
    async fn get_tokens(
        &self,
        chain: Chain,
        address: Option<&[&Address]>,
        conn: &mut Self::DB,
    ) -> Result<Vec<Self::Token>, StorageError>;

    /// Saves multiple tokens to storage.
    ///
    /// Inserts token into storage. Tokens and their properties are assumed to
    /// be immutable.
    ///
    /// # Parameters
    /// - `chain` The chain of the token.
    /// - `token` The tokens to insert.
    ///
    /// # Return
    /// Ok if all tokens could be inserted, Err if at least one token failed to
    /// insert.
    async fn add_tokens(
        &self,
        chain: Chain,
        token: &[&Self::Token],
        conn: &mut Self::DB,
    ) -> Result<(), StorageError>;

    /// Retrieve protocol component state changes
    ///
    /// Fetches all state changes that occurred for the given protocol system
    ///
    /// # Parameters
    /// - `chain` The chain of the component
    /// - `system` The protocol system this component belongs to
    /// - `id` The external id of the component e.g. address, or the pair
    /// - `start_version` The version at which to start looking for changes at.
    /// - `end_version` The version at which to stop looking for changes.
    ///
    /// # Return
    /// A ProtocolState containing all state changes, Err if no changes were found.
    async fn get_state_delta(
        &self,
        chain: &Chain,
        system: Option<String>,
        id: Option<&[&str]>,
        start_version: Option<&BlockOrTimestamp>,
        end_version: &BlockOrTimestamp,
        conn: &mut Self::DB,
    ) -> Result<ProtocolStateDelta, StorageError>;

    /// Reverts the protocol states in storage.
    ///
    /// Deletes all protocol states that were set after the given block.
    ///
    /// # Parameters
    /// - `to` The block at which the we must revert to.
    ///
    /// # Return
    /// Ok if the revert was successful, Err if it was not.
    async fn revert_protocol_state(
        &self,
        to: &BlockIdentifier,
        conn: &mut Self::DB,
    ) -> Result<(), StorageError>;

    async fn _get_or_create_protocol_system_id(
        &self,
        protocol_system: String,
        conn: &mut Self::DB,
    ) -> Result<i64, StorageError>;
}

/// Lays out the necessary interface needed to store and retrieve contracts from
/// and their associated state from storage.
///
/// Generics:
/// * `S`: This represents the storage-specific data type used when converting from storage to the
///   contract.
/// * `N`: This represents the storage-specific data type used when converting from the contract to
///   storage.
/// * `I`: Represents the type of the database identifier, which is used as an argument in the
///   conversion function. This facilitates the passage of database-specific foreign keys to the
///   `to_storage` method, thereby providing a flexible way for different databases to interact with
///   the contract.
pub trait StorableContract<S, N, I>: Sized + Send + Sync + 'static {
    /// Creates a transaction from storage.
    ///
    /// # Parameters:
    /// * `val`: State as retrieved from storage.
    /// * `chain`: The blockchain where this contract resides.
    /// * `balance_modify_tx`: Transaction hash reference that modified the balance.
    /// * `code_modify_tx`: Transaction hash reference that modified the code.
    /// * `creation_tx`: Transaction hash reference that created the contract.
    fn from_storage(
        val: S,
        chain: Chain,
        balance_modify_tx: &TxHash,
        code_modify_tx: &TxHash,
        creation_tx: Option<&TxHash>,
    ) -> Result<Self, StorageError>;

    /// Transforms the state of the contract into it's storable form.
    ///
    /// # Parameters:
    /// * `chain_id`: Identifier for the chain
    /// * `creation_ts`: Timestamp when the contract was created
    /// * `tx_id`: Identifier of the transaction
    fn to_storage(&self, chain_id: I, creation_ts: NaiveDateTime, tx_id: Option<I>) -> N;

    /// Get the chain where this contract resides.
    fn chain(&self) -> &Chain;

    /// Get the transaction hash that created this contract if it exists.
    ///
    /// # Note
    /// We allow the creation transaction to be optional as sometimes we need to
    /// insert old contracts and finding the original transaction that created
    /// it during indexing is hard. Thus this is optional but should be always
    /// set when the contract creation is actually observed. Contracts with this
    /// field unset will not be deleted on during a revert.
    fn creation_tx(&self) -> Option<TxHash>;

    /// Get a reference to the address of this contract.
    fn address(&self) -> Address;

    /// Get a copy of this contract's store in it's storable form.
    fn store(&self) -> ContractStore;

    /// Replace the current store of this contract with a new one.
    ///
    /// # Parameters:
    /// * `store`: The new contract store as retrieved from storage.
    ///
    /// # Errors:
    /// This method will return an error if the replacement is not successful.
    /// E.g. if the passed store value fails to convert into this structs types.
    fn set_store(&mut self, store: &ContractStore) -> Result<(), StorageError>;
}

pub trait StorableProtocolComponent<S, N, I>: Sized + Send + Sync + 'static {
    fn from_storage(
        val: S,
        tokens: Vec<H160>,
        contract_ids: Vec<H160>,
        chain: Chain,
        protocol_system: String,
        transaction_hash: H256,
    ) -> Result<Self, StorageError>;

    fn to_storage(
        &self,
        chain_id: i64,
        protocol_system_id: i64,
        creation_tx: i64,
        created_at: NaiveDateTime,
    ) -> Result<N, StorageError>;
}

#[derive(Debug, PartialEq, Default, Copy, Clone, Deserialize, Serialize)]
pub enum ChangeType {
    #[default]
    Update,
    Deletion,
    Creation,
}

/// Provides methods associated with changes in a contract.
///
/// This includes methods for loading a contract from storage, getting a
/// Contract ID, retrieving a potentially dirty (i.e., updated) balance or code,
/// and getting dirty slots.
///
/// Types that implement this trait should represent the delta of an on-chain
/// contract's state.
pub trait ContractDelta: std::fmt::Debug + Clone + Sized + Send + Sync + 'static {
    /// Converts into a struct implementing `ContractDelta` from storage literals.
    ///
    /// # Arguments
    /// - `chain`: The blockchain where the contract resides.
    /// - `address`: Reference to the address of the contract.
    /// - `slots`: Optional reference to the contract's store.
    /// - `balance`: Optional byte slice representing the contract's balance.
    /// - `code`: Optional byte slice representing the contract's code.
    ///
    /// # Returns
    /// - Result containing the instance of the `ContractDelta` implementation if successful, and a
    ///   `StorageError` if there was an issue reading from storage.
    fn from_storage(
        chain: &Chain,
        address: &Address,
        slots: Option<&ContractStore>,
        balance: Option<&Balance>,
        code: Option<&Code>,
        change: ChangeType,
    ) -> Result<Self, StorageError>;

    /// Identifies the contract which had changes.
    ///
    /// # Returns
    /// - ContractId.
    fn contract_id(&self) -> ContractId;

    /// Retrieves the potentially dirty (i.e., updated) balance of the contract.
    ///
    /// # Returns
    /// - An Option that contains new bytes if the balance has been changed, or None otherwise.
    fn dirty_balance(&self) -> Option<Balance>;

    /// Retrieves the potentially dirty (i.e., updated) code of the contract.
    ///
    /// # Returns
    /// - An Option that contains a byte slice if the code has been changed, or None otherwise.
    fn dirty_code(&self) -> Option<&Code>;

    /// Retrieves the slots of the contract which had changes.
    ///
    /// # Returns
    /// - ContractStore object containing all changed slots.
    fn dirty_slots(&self) -> ContractStore;
}

/// Manage contracts and their state in storage.
///
/// Specifies how to retrieve, add and update contracts in storage.
#[async_trait]
pub trait ContractStateGateway {
    type DB;
    type ContractState;
    type Delta: ContractDelta;

    /// Get a contracts state from storage
    ///
    /// This method retrieves a single contract from the database.
    ///
    /// # Parameters
    /// - `id` The identifier for the contract.
    /// - `version` Version at which to retrieve state for. None retrieves the latest state.
    /// - `include_slots`: Flag to determine whether to include slot changes. If set to `true`, it
    ///   includes storage slot.
    /// - `db`: Database session reference.
    async fn get_contract(
        &self,
        id: &ContractId,
        version: Option<&Version>,
        include_slots: bool,
        db: &mut Self::DB,
    ) -> Result<Self::ContractState, StorageError>;

    /// Get multiple contracts' states from storage.
    ///
    /// This method retrieves balance and code, and optionally storage, of
    /// multiple contracts in a chain. It can optionally filter by given
    /// addresses and retrieve state for specific versions.
    ///
    /// # Parameters:
    /// - `chain`: The blockchain where the contracts reside.
    /// - `addresses`: Filter for specific addresses. If set to `None`, it retrieves all indexed
    ///   contracts in the chain.
    /// - `version`: Version at which to retrieve state for. If set to `None`, it retrieves the
    ///   latest state.
    /// - `include_slots`: Flag to determine whether to include slot changes. If set to `true`, it
    ///   includes storage slot.
    /// - `db`: Database session reference.
    ///
    /// # Returns:
    /// A `Result` with a list of contract states if the operation is
    /// successful, or a `StorageError` if the operation fails.
    async fn get_contracts(
        &self,
        chain: &Chain,
        addresses: Option<&[Address]>,
        version: Option<&Version>,
        include_slots: bool,
        db: &mut Self::DB,
    ) -> Result<Vec<Self::ContractState>, StorageError>;

    /// Inserts a new contract into the database.
    ///
    /// If it the creation transaction is known, the contract will have slots, balance and code
    /// inserted alongside with the new account else it won't.
    ///
    /// # Arguments
    /// - `new`: A reference to the new contract state to be inserted.
    /// - `db`: Database session reference.
    ///
    /// # Returns
    /// - A Result with Ok if the operation was successful, and an Err containing `StorageError` if
    ///   there was an issue inserting the contract into the database. E.g. if the contract already
    ///   existed.
    async fn insert_contract(
        &self,
        new: &Self::ContractState,
        db: &mut Self::DB,
    ) -> Result<(), StorageError>;

    /// Update multiple contracts
    ///
    /// Given contract deltas, this method will batch all updates to contracts across a single
    /// chain.
    ///
    /// As changes are versioned by transaction, each changeset needs to be associated with a
    /// transaction hash. All references transaction are assumed to be already persisted.
    ///
    /// # Arguments
    ///
    /// - `chain`: The blockchain which the contracts belong to.
    /// - `new`: A reference to a slice of tuples where each tuple has a transaction hash (`TxHash`)
    ///   and a reference to the state delta (`&Self::Delta`) for that transaction.
    /// - `db`: A mutable reference to the connected database where the updated contracts will be
    ///   stored.
    ///
    /// # Returns
    ///
    /// A Result with `Ok` if the operation was successful, and an `Err` containing
    /// `StorageError` if there was an issue updating the contracts in the database. E.g. if a
    /// transaction can't be located by it's reference or accounts refer to a different chain then
    /// the one specified.
    async fn update_contracts(
        &self,
        chain: &Chain,
        new: &[(TxHash, &Self::Delta)],
        db: &mut Self::DB,
    ) -> Result<(), StorageError>;

    /// Mark a contract as deleted
    ///
    /// Issues a soft delete of the contract.
    ///
    /// # Parameters
    /// - `id` The identifier for the contract.
    /// - `at_tx` The transaction hash which deleted the contract. This transaction is assumed to be
    ///   in storage already. None retrieves the latest state.
    /// - `db` The database handle or connection.
    ///
    /// # Returns
    /// Ok if the deletion was successful, might Err if:
    ///  - Contract is not present in storage.
    ///  - Deletion transaction is not present in storage.
    ///  - Contract was already deleted.
    async fn delete_contract(
        &self,
        id: &ContractId,
        at_tx: &TxHash,
        db: &mut Self::DB,
    ) -> Result<(), StorageError>;

    /// Retrieve a account delta between two versions.
    ///
    /// Given start version V1 and end version V2, this method will return the
    /// changes necessary to move from V1 to V2. So if V1 < V2, it will contain
    /// the changes of all accounts that changed between the two versions with the
    /// values corresponding to V2. If V2 < V1 then it will contain all the
    /// slots that changed between the two versions with the values corresponding to V1.
    ///
    /// This method is mainly meant to handle reverts, but can also be used to create delta changes
    /// between two historical version thus providing the basis for creating a backtestable stream
    /// of messages.
    ///
    /// # Parameters
    ///
    /// - `chain` The chain for which to generate the delta changes.
    /// - `start_version` The deltas start version, given a block uses VersionKind::Last behaviour.
    ///   If None the latest version is assumed.
    /// - `end_version` The deltas end version, given a block uses VersionKind::Last behaviour.
    ///
    /// # Note
    ///
    /// A choice to utilize `BlockOrTimestamp` has been made intentionally in
    /// this scenario as passing a `Version` by user isn't quite logical.
    /// Support for deltas is limited to the states at the start or end of
    /// blocks because blockchain reorganization at the transaction level is not
    /// common.
    ///
    /// The decision to use either the beginning or end state of a block is
    /// automatically determined by the underlying logic. For example, if we are
    /// tracing back, `VersionKind::First` retrieval mode will be used.
    /// Conversely, if we're progressing forward, we would apply the
    /// `VersionKind::Last` semantics.
    ///
    /// # Returns
    /// A map containing the necessary changes to update a state from start_version to end_version.
    /// Errors if:
    ///     - The versions can't be located in storage.
    ///     - There was an error with the database
    async fn get_accounts_delta(
        &self,
        chain: &Chain,
        start_version: Option<&BlockOrTimestamp>,
        end_version: &BlockOrTimestamp,
        db: &mut Self::DB,
    ) -> Result<Vec<Self::Delta>, StorageError>;

    /// Reverts the storage to a previous version.
    ///
    /// This modification will delete version in storage. The state will be
    /// reset to the passed version.
    ///
    /// # Parameters
    /// - `to` The version to revert to. Given a block uses VersionKind::Last behaviour.
    /// - `db` The database gateway.
    async fn revert_state(
        &self,
        to: &BlockIdentifier,
        db: &mut Self::DB,
    ) -> Result<(), StorageError>;
}

pub trait StateGateway<DB>:
    ExtractionStateGateway<DB = DB>
    + ChainGateway<DB = DB>
    + ProtocolGateway<DB = DB>
    + ContractStateGateway<DB = DB>
    + Send
    + Sync
{
}

pub type StateGatewayType<DB, B, TX, C, D, T> = Arc<
    dyn StateGateway<
        DB,
        Transaction = TX,
        Block = B,
        ContractState = C,
        Delta = D,
        Token = T,
        ProtocolState = ProtocolState,
        ProtocolStateDelta = ProtocolStateDelta,
        ProtocolType = ProtocolType,
        ProtocolComponent = ProtocolComponent,
    >,
>;<|MERGE_RESOLUTION|>--- conflicted
+++ resolved
@@ -557,11 +557,7 @@
     async fn get_protocol_components(
         &self,
         chain: &Chain,
-<<<<<<< HEAD
-        system: ProtocolSystem,
-=======
         system: Option<String>,
->>>>>>> a1d716bf
         ids: Option<&[&str]>,
         conn: &mut Self::DB,
     ) -> Result<Vec<Self::ProtocolComponent>, StorageError>;
