--- conflicted
+++ resolved
@@ -679,13 +679,8 @@
     async fn get_protocol_state_deltas(
         &self,
         chain: &Chain,
-<<<<<<< HEAD
-        system: Option<ProtocolSystem>,
+        system: Option<String>,
         ids: Option<&[&str]>,
-=======
-        system: Option<String>,
-        id: Option<&[&str]>,
->>>>>>> 8699d8d3
         start_version: Option<&BlockOrTimestamp>,
         end_version: &BlockOrTimestamp,
         conn: &mut Self::DB,
