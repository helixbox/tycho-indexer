--- conflicted
+++ resolved
@@ -225,9 +225,6 @@
     fn hash(&self) -> TxHash;
 }
 
-<<<<<<< HEAD
-#[derive(Error, Debug, PartialEq, Clone)]
-=======
 /// Lays out the necessary interface needed to store and retrieve protocol types
 /// from storage.
 ///
@@ -250,7 +247,6 @@
 }
 
 #[derive(Error, Debug, PartialEq)]
->>>>>>> 16af5f7c
 pub enum StorageError {
     #[error("Could not find {0} with id `{1}`!")]
     NotFound(String, String),
