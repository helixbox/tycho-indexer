--- conflicted
+++ resolved
@@ -500,19 +500,16 @@
     type DB;
     type Token;
     type ProtocolState: StorableProtocolState<orm::ProtocolState, orm::NewProtocolState, i64>;
-<<<<<<< HEAD
+
+    type ProtocolType: StorableProtocolType<orm::ProtocolType, orm::NewProtocolType, i64>;
+
+    // TODO: uncomment below when StorableProtocolComponent is implemented (ENG 1728)
+    // type ProtocolComponent;
     type ProtocolComponent: StorableProtocolComponent<
         orm::ProtocolComponent,
         orm::NewProtocolComponent,
         i64,
     >;
-=======
-
-    type ProtocolType: StorableProtocolType<orm::ProtocolType, orm::NewProtocolType, i64>;
-
-    // TODO: uncomment below when StorableProtocolComponent is implemented (ENG 1728)
-    // type ProtocolComponent;
->>>>>>> 16af5f7c
 
     /// Retrieve ProtocolComponent from the db
     ///
@@ -1018,10 +1015,7 @@
         Delta = D,
         Token = T,
         ProtocolState = ProtocolState,
-<<<<<<< HEAD
+        ProtocolType = ProtocolType,
         ProtocolComponent = ProtocolComponent,
-=======
-        ProtocolType = ProtocolType,
->>>>>>> 16af5f7c
     >,
 >;