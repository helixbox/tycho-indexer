#![allow(dead_code)]
#![allow(unused_variables)]

use std::ops::{Deref, DerefMut};

use diesel_async::{
    pooled_connection::deadpool::Pool, scoped_futures::ScopedFutureExt, AsyncConnection,
    AsyncPgConnection,
};
use tokio::{
    sync::{mpsc, oneshot},
    task::JoinHandle,
};
use tracing::{info, log::debug};

use crate::{
    extractor::evm::{self, AccountUpdate, EVMStateGateway},
    models::{Chain, ExtractionState},
    storage::{BlockIdentifier, BlockOrTimestamp, StorageError, TxHash},
};

/// Represents different types of database write operations.
#[derive(PartialEq, Clone)]
pub enum WriteOp {
    UpsertBlock(evm::Block),
    UpsertTx(evm::Transaction),
    SaveExtractionState(ExtractionState),
    InsertContract(evm::Account),
    UpdateContracts(Vec<(TxHash, AccountUpdate)>),
}

/// Represents a transaction in the database, including the block information,
/// a list of operations to be performed, and a channel to send the result.
pub struct DBTransaction {
    block: evm::Block,
    operations: Vec<WriteOp>,
    tx: oneshot::Sender<Result<(), StorageError>>,
}

impl DBTransaction {
    pub fn new(
        block: evm::Block,
        operations: Vec<WriteOp>,
        tx: oneshot::Sender<Result<(), StorageError>>,
    ) -> Self {
        Self { block, operations, tx }
    }
}

/// Represents different types of messages that can be sent to the DBCacheWriteExecutor.
pub enum DBCacheMessage {
    Write(DBTransaction),
    Flush(oneshot::Sender<Result<(), StorageError>>),
    Revert(BlockIdentifier, oneshot::Sender<Result<(), StorageError>>),
}

/// # Write Cache
///
/// This struct handles writes in a centralised and sequential manner. It
/// provides a write-through cache through message passing. This means multiple
/// "writers" can send transactions of write operations simultaneously. Each of
/// those transactions is supposed to relate to a block. As soon as a new block
/// is observed, the currently pending changes are flushed to the database.
///
/// In case a new transaction with an older block comes in, the transaction is
/// immediately applied to the database.
///
/// In case the incoming transactions block is too far ahead / does not
/// connect with the last persisted block, an error is raised.
///
/// Transactions operations are deduplicated, but are executed as separate
/// database transactions therefore in case a transaction fails, it should not
/// affect any other pending transactions.
///
/// ## Deduplication
/// Block, transaction and revert operations are deduplicated. Meaning that if
/// they happen within a batch, they will only be sent once to the actual
/// database.
///
/// ## Design Decisions
/// The current design is bound to evm and diesel models. The bound is
/// purposefully kept somewhat decoupled but not entirely. The reason is to
/// ensure fast development but also have a path that shows how we could
/// decouple especially from evm bounds models, as most likely we will soon have
/// additional chains to deal with.
///
/// Read Operations
/// The class does provide read operations for completeness, but it will not consider any
/// cached changes while reading. Any reads are direct pass through to the database.
pub(crate) struct DBCacheWriteExecutor {
    name: String,
    chain: Chain,
    pool: Pool<AsyncPgConnection>,
    state_gateway: EVMStateGateway<AsyncPgConnection>,
    persisted_block: Option<evm::Block>,
    /// The `pending_block` field denotes the most recent block that is pending processing in this
    /// cache context. It's important to note that this is distinct from the blockchain's
    /// concept of a pending block. Typically, this block corresponds to the latest block that
    /// has been validated and confirmed on the blockchain.
    pending_block: Option<evm::Block>,
    pending_db_txs: Vec<WriteOp>,
    msg_receiver: mpsc::Receiver<DBCacheMessage>,
    error_transmitter: mpsc::Sender<StorageError>,
}

impl DBCacheWriteExecutor {
    pub(crate) fn new(
        name: String,
        chain: Chain,
        pool: Pool<AsyncPgConnection>,
        state_gateway: EVMStateGateway<AsyncPgConnection>,
        msg_receiver: mpsc::Receiver<DBCacheMessage>,
        error_transmitter: mpsc::Sender<StorageError>,
    ) -> Self {
        Self {
            name,
            chain,
            pool,
            state_gateway,
            persisted_block: None,
            pending_block: None,
            pending_db_txs: Vec::<WriteOp>::new(),
            msg_receiver,
            error_transmitter,
        }
    }

    /// Spawns a task to process incoming database messages (write requests or flush commands).
    pub fn run(mut self) -> JoinHandle<()> {
        info!("DBCacheWriteExecutor {} started!", self.name);
        tokio::spawn(async move {
            while let Some(message) = self.msg_receiver.recv().await {
                match message {
                    DBCacheMessage::Write(db_tx) => {
                        info!("New write message received!");
                        // Process the write transaction
                        self.write(db_tx).await;
                    }
                    DBCacheMessage::Flush(sender) => {
                        // Flush the current state and send back the result
                        let flush_result = self.flush().await;
                        let _ = sender.send(Ok(flush_result));
                    }
                    DBCacheMessage::Revert(to, sender) => {
                        let revert_result = self.revert(&to).await;
                        let _ = sender.send(revert_result);
                    }
                }
            }
        })
    }

    /// Processes and caches incoming database transactions until a new block is received.
    ///
    /// This method handles incoming write transactions. Transactions for the current pending block
    /// are cached and accumulated. If a transaction belongs to an older block, it is
    /// immediately applied to the database. In cases where the incoming transaction's
    /// block is a direct successor of the current pending block, it triggers a flush
    /// of all cached transactions to the database, ensuring they are applied in a
    /// single batch. This approach optimizes database writes by batching them and
    /// reducing the frequency of write operations, while also maintaining the integrity
    /// and order of blockchain data.
    ///
    /// Errors are sent to the error channel if the incoming transaction's block does not logically
    /// follow the sequence of the blockchain (e.g., if the block is too far ahead or does not
    /// connect with the last persisted block) or if we fail to send a transaction to the database.
    async fn write(&mut self, mut new_db_tx: DBTransaction) {
        info!("WRITE");
        match self.pending_block {
            Some(pending) => {
                info!("SOME");
                if pending.hash == new_db_tx.block.hash {
                    info!("ADDING TO CACHE");
                    // New database transaction for the same block are cached
                    self.pending_db_txs
                        .append(&mut new_db_tx.operations);
                    new_db_tx
                        .tx
                        .send(Ok(()))
                        .expect("Should successfully notify sender");
                } else if new_db_tx.block.number < pending.number {
                    info!("OLD BLOCK");
                    // New database transaction for an old block are directly sent to the database
                    let mut conn = self
                        .pool
                        .get()
                        .await
                        .expect("pool should be connected");

                    match conn
                        .transaction(|conn| {
                            async {
                                for op in new_db_tx.operations {
                                    match self.execute_write_op(op, conn).await {
                                        Err(StorageError::DuplicateEntry(entity, id)) => {
                                            // As this db transaction is old. It can contain already
                                            // stored blocks or txs, we log the duplicate entry
                                            // error and
                                            // continue
                                            debug!("Duplicate entry for {} with id {}", entity, id);
                                        }
                                        Err(e) => {
                                            return Err(e);
                                        }
                                        _ => {}
                                    }
                                }
                                Result::<(), StorageError>::Ok(())
                            }
                            .scope_boxed()
                        })
                        .await
                    {
                        Ok(_) => {
                            // Notify that this transaction was correctly send to the db
                            new_db_tx
                                .tx
                                .send(Ok(()))
                                .expect("Should successfully notify sender");
                        }
                        Err(e) => {
                            self.error_transmitter
                                .send(e)
                                .await
                                .expect("Should successfully notify error");
                        }
                    }
                } else if new_db_tx.block.parent_hash == pending.hash {
                    info!("New block received {} !", new_db_tx.block.parent_hash);
                    // New database transaction for the next block, we flush and cache it
                    self.flush().await;
                    self.pending_block = Some(new_db_tx.block);

                    self.pending_db_txs
                        .append(&mut new_db_tx.operations);
                    new_db_tx
                        .tx
                        .send(Ok(()))
                        .expect("Should successfully notify sender");
                } else {
                    info!("ERROR");
                    // Other cases send unexpected error
                    self.error_transmitter
                        .send(StorageError::Unexpected("Invalid cache state!".into()))
                        .await
                        .expect("Should successfully notify error");
                }
            }
            None => {
                // This case happens at the start or after a Flush message
                info!("NONE");
                self.pending_block = Some(new_db_tx.block);

                self.pending_db_txs
                    .append(&mut new_db_tx.operations);
                new_db_tx
                    .tx
                    .send(Ok(()))
                    .expect("Should successfully notify sender");
            }
        }
    }

    /// Commits the current cached state to the database in a single batch operation.
    /// Extracts write operations from `pending_db_txs`, remove duplicates, executes them,
    /// updates `persisted_block` with `pending_block`, and sets `pending_block` to `None`.
    async fn flush(&mut self) {
        info!("FLUSHING!");
        let mut conn = self
            .pool
            .get()
            .await
            .expect("pool should be connected");

        let db_txs = std::mem::take(&mut self.pending_db_txs);
        let mut seen_operations: Vec<WriteOp> = Vec::new();
        info!("ENTERING TX!");

        match conn
            .transaction(|conn| {
                async {
                    info!("LOOPING!");
                    for op in db_txs.into_iter() {
                        info!("EXECUTING!");
                        if !seen_operations.contains(&op) {
                            // Only executes if it was not already in seen_operations
                            match self
                                .execute_write_op(op.clone(), conn)
                                .await
                            {
                                Ok(_) => {
                                    seen_operations.push(op.clone());
                                }
                                Err(e) => {
                                    info!("ERR {}", e);
                                    self.error_transmitter
                                        .send(e)
                                        .await
                                        .expect("Should successfully notify error");
                                }
                            };
                        }
                    }
                    Result::<(), StorageError>::Ok(())
                }
                .scope_boxed()
            })
            .await
        {
            Ok(_) => {}
            Err(e) => {
                info!("ERR {}", e);
                self.error_transmitter
                    .send(e)
                    .await
                    .expect("Should successfully notify error");
            }
        };

        self.persisted_block = self.pending_block;
        self.pending_block = None;
        info!("FLUSHED!");
    }

    /// Reverts the whole database state to `to`.
    async fn revert(&mut self, to: &BlockIdentifier) -> Result<(), StorageError> {
        self.flush().await;
        let mut conn = self
            .pool
            .get()
            .await
            .expect("pool should be connected");

        self.persisted_block = Some(
            self.state_gateway
                .get_block(&to, &mut conn)
                .await
                .expect("get block ok"),
        );
        self.pending_block = None;
        self.state_gateway
            .revert_state(to, &mut conn)
            .await
    }

    /// Executes an operation.
    ///
    /// This function handles different types of write operations such as
    /// upserts, updates, and reverts, ensuring data consistency in the database.
    async fn execute_write_op(
        &mut self,
        operation: WriteOp,
        conn: &mut AsyncPgConnection,
    ) -> Result<(), StorageError> {
        match operation {
            WriteOp::UpsertBlock(block) => {
                info!("BLOCK");
                self.state_gateway
                    .upsert_block(&block, conn)
                    .await
            }
            WriteOp::UpsertTx(transaction) => {
                info!("TX");
                self.state_gateway
                    .upsert_tx(&transaction, conn)
                    .await
            }
            WriteOp::SaveExtractionState(state) => {
                info!("EXTRACTION");
                self.state_gateway
                    .save_state(&state, conn)
                    .await
            }
            WriteOp::InsertContract(contract) => {
                info!("CONTRACT");
                self.state_gateway
                    .insert_contract(&contract, conn)
                    .await
            }
            WriteOp::UpdateContracts(contracts) => {
                info!("UPDATE_CONTRACT");
                let collected_changes: Vec<(TxHash, &AccountUpdate)> = contracts
                    .iter()
                    .map(|(tx, update)| (tx.clone(), update))
                    .collect();
                let changes_slice = collected_changes.as_slice();
                self.state_gateway
                    .update_contracts(&self.chain, changes_slice, conn)
                    .await
            }
        }
    }
}

pub struct CachedGateway {
    tx: mpsc::Sender<DBCacheMessage>,
    pool: Pool<AsyncPgConnection>,
    state_gateway: EVMStateGateway<AsyncPgConnection>,
}

impl CachedGateway {
    #[allow(private_interfaces)]
    pub fn new(
        tx: mpsc::Sender<DBCacheMessage>,
        pool: Pool<AsyncPgConnection>,
        state_gateway: EVMStateGateway<AsyncPgConnection>,
    ) -> Self {
        CachedGateway { tx, pool, state_gateway }
    }
    pub async fn upsert_block(&self, new: &evm::Block) -> Result<(), StorageError> {
        let (tx, rx) = oneshot::channel();
        let db_tx = DBTransaction::new(*new, vec![WriteOp::UpsertBlock(*new)], tx);
        let _ = self
            .tx
            .send(DBCacheMessage::Write(db_tx))
            .await;
        rx.await
            .expect("Send message to receiver ok")
    }

    pub async fn upsert_tx(
        &self,
        block: &evm::Block,
        new: &evm::Transaction,
    ) -> Result<(), StorageError> {
        let (tx, rx) = oneshot::channel();
        let db_tx = DBTransaction::new(*block, vec![WriteOp::UpsertTx(*new)], tx);
        let _ = self
            .tx
            .send(DBCacheMessage::Write(db_tx))
            .await;
        rx.await
            .expect("Send message to receiver ok")
    }

    pub async fn save_state(
        &self,
        block: &evm::Block,
        new: &ExtractionState,
    ) -> Result<(), StorageError> {
        let (tx, rx) = oneshot::channel();
        let db_tx = DBTransaction::new(*block, vec![WriteOp::SaveExtractionState(new.clone())], tx);
        let _ = self
            .tx
            .send(DBCacheMessage::Write(db_tx))
            .await;
        rx.await
            .expect("Send message to receiver ok")
    }

    pub async fn insert_contract(
        &self,
        block: &evm::Block,
        new: &evm::Account,
    ) -> Result<(), StorageError> {
        let (tx, rx) = oneshot::channel();
        let db_tx = DBTransaction::new(*block, vec![WriteOp::InsertContract(new.clone())], tx);
        let _ = self
            .tx
            .send(DBCacheMessage::Write(db_tx))
            .await;
        rx.await
            .expect("Send message to receiver ok")
    }

    pub async fn update_contracts(
        &self,
        block: &evm::Block,
        new: &[(TxHash, AccountUpdate)],
    ) -> Result<(), StorageError> {
        let (tx, rx) = oneshot::channel();
        let db_tx = DBTransaction::new(*block, vec![WriteOp::UpdateContracts(new.to_owned())], tx);
        let _ = self
            .tx
            .send(DBCacheMessage::Write(db_tx))
            .await;
        rx.await
            .expect("Send message to receiver ok")
    }

    pub async fn revert_state(&self, to: &BlockIdentifier) -> Result<(), StorageError> {
        let (tx, rx) = oneshot::channel();
        let _ = self
            .tx
            .send(DBCacheMessage::Revert(to.clone(), tx))
            .await;
        rx.await
            .expect("Send message to receiver ok")
    }

    pub async fn get_accounts_delta(
        &self,
        chain: &Chain,
        start_version: Option<&BlockOrTimestamp>,
        end_version: &BlockOrTimestamp,
        db: &mut AsyncPgConnection,
    ) -> Result<Vec<AccountUpdate>, StorageError> {
        //TODO: handle multiple extractors reverts
        self.flush().await;
        self.state_gateway
            .get_accounts_delta(chain, start_version, end_version, db)
            .await
    }

    pub async fn flush(&self) {
        let (tx, rx) = oneshot::channel();
        let _ = self
            .tx
            .send(DBCacheMessage::Flush(tx))
            .await;
        let _ = rx.await;
    }
}

// These two implementations allow us to inherit EVMStateGateway methods. If CachedGateway doesn't
// implement the called method and EVMStateGateway does, then the call will be forwarded to
// EVMStateGateway.
impl Deref for CachedGateway {
    type Target = EVMStateGateway<AsyncPgConnection>;

    fn deref(&self) -> &Self::Target {
        &self.state_gateway
    }
}

impl DerefMut for CachedGateway {
    fn deref_mut(&mut self) -> &mut Self::Target {
        &mut self.state_gateway
    }
}

#[cfg(test)]
mod test {
    use std::{str::FromStr, sync::Arc};

    use diesel_async::{
        pooled_connection::{deadpool::Pool, AsyncDieselConnectionManager},
        AsyncConnection, AsyncPgConnection,
    };
    use ethers::{prelude::H256, types::H160};
    use tokio::sync::{
        mpsc,
        oneshot::{self, error::TryRecvError},
    };

    use crate::{
        extractor::{evm, evm::EVMStateGateway},
        hex_bytes::Bytes,
        models::{Chain, ExtractionState},
        storage::{
            postgres::{
                cache::{
                    CachedGateway, DBCacheMessage, DBCacheWriteExecutor, DBTransaction, WriteOp,
                },
                db_fixtures, PostgresGateway,
            },
            BlockIdentifier, StorageError,
            StorageError::NotFound,
        },
    };
<<<<<<< HEAD
    use diesel_async::{
        pooled_connection::{deadpool::Pool, AsyncDieselConnectionManager},
        AsyncConnection, AsyncPgConnection,
    };
    use ethers::{prelude::H256, types::H160};
    use std::{str::FromStr, sync::Arc};
    use tokio::sync::{
        mpsc,
        mpsc::error::TryRecvError::Empty,
        oneshot::{self},
    };
=======
>>>>>>> 1b239458

    async fn setup_gateway() -> Pool<AsyncPgConnection> {
        let database_url =
            std::env::var("DATABASE_URL").expect("Database URL must be set for testing");
        let config = AsyncDieselConnectionManager::<AsyncPgConnection>::new(database_url);
        let pool = Pool::builder(config)
            .max_size(1)
            .build()
            .unwrap();

        let mut connection = pool
            .get()
            .await
            .expect("Failed to get a connection from the pool");
        connection
            .begin_test_transaction()
            .await
            .expect("Failed to start test transaction");

        pool
    }

    #[tokio::test]
    async fn test_write_and_flush() {
        // Setup
        let connection_pool = setup_gateway().await;
        let mut connection = connection_pool
            .get()
            .await
            .expect("Failed to get a connection from the pool");
        db_fixtures::insert_chain(&mut connection, "ethereum").await;
        let gateway: EVMStateGateway<AsyncPgConnection> = Arc::new(PostgresGateway::<
            evm::Block,
            evm::Transaction,
            evm::Account,
            evm::AccountUpdate,
            evm::ERC20Token,
        >::from_connection(&mut connection)
            .await);
        drop(connection);
        let (tx, rx) = mpsc::channel(10);
        let (err_tx, mut err_rx) = mpsc::channel(10);

        let write_executor = DBCacheWriteExecutor::new(
            "ethereum".to_owned(),
            Chain::Ethereum,
            connection_pool.clone(),
            gateway.clone(),
            rx,
            err_tx,
        );

        let handle = write_executor.run();

        // Send write block message
        let block = get_sample_block(1);
        let os_rx = send_write_message(&tx, block, vec![WriteOp::UpsertBlock(block)]).await;
        os_rx
            .await
            .expect("Response from channel ok")
            .expect("Transaction cached");

        // Send flush message
        let os_rx_flush = send_flush_message(&tx).await;
        os_rx_flush
            .await
            .expect("Response from channel ok")
            .expect("DB transaction not flushed");

        let maybe_err = err_rx
            .try_recv()
            .expect_err("Error channel should be empty");

        handle.abort();

        // Assert that block_1 has been cached and flushed with no error
        let mut connection = connection_pool
            .get()
            .await
            .expect("Failed to get a connection from the pool");

        let block_id = BlockIdentifier::Number((Chain::Ethereum, 1));
        let fetched_block = gateway
            .get_block(&block_id, &mut connection)
            .await
            .expect("Failed to fetch extraction state");

        assert_eq!(fetched_block, block);
        // Assert no error happened
        assert_eq!(maybe_err, Empty);
    }

    #[tokio::test]
    async fn test_writes_and_new_blocks() {
        // Setup
        let connection_pool = setup_gateway().await;
        let mut connection = connection_pool
            .get()
            .await
            .expect("Failed to get a connection from the pool");
        db_fixtures::insert_chain(&mut connection, "ethereum").await;
        let gateway: EVMStateGateway<AsyncPgConnection> = Arc::new(PostgresGateway::<
            evm::Block,
            evm::Transaction,
            evm::Account,
            evm::AccountUpdate,
        >::from_connection(&mut connection)
            .await);
        drop(connection);
        let (tx, rx) = mpsc::channel(10);
        let (err_tx, mut err_rx) = mpsc::channel(10);

        let write_executor = DBCacheWriteExecutor::new(
            "ethereum".to_owned(),
            Chain::Ethereum,
            connection_pool.clone(),
            gateway.clone(),
            rx,
            err_tx,
        );

        let handle = write_executor.run();

        // Send first block messages
        let block_1 = get_sample_block(1);
        let tx_1 = get_sample_transaction(1);
        let extraction_state_1 = get_sample_extraction(1);
        let os_rx_1 = send_write_message(
            &tx,
            block_1,
            vec![
                WriteOp::UpsertBlock(block_1),
                WriteOp::UpsertTx(tx_1),
                WriteOp::SaveExtractionState(extraction_state_1.clone()),
            ],
        )
        .await;
        os_rx_1
            .await
            .expect("Response from channel ok")
            .expect("Transaction cached");

        // Send second block messages
        let block_2 = get_sample_block(2);
        let os_rx_2 = send_write_message(&tx, block_2, vec![WriteOp::UpsertBlock(block_2)]).await;
        os_rx_2
            .await
            .expect("Response from channel ok")
            .expect("Transaction cached");

        // Send third block messages
        let block_3 = get_sample_block(3);
        let os_rx_3 = send_write_message(&tx, block_3, vec![WriteOp::UpsertBlock(block_3)]).await;
        os_rx_3
            .await
            .expect("Response from channel ok")
            .expect("Transaction cached");

        let maybe_err = err_rx
            .try_recv()
            .expect_err("Error channel should be empty");

        handle.abort();

        // Assert that messages from block 1 and 2 has been cached and flushed, and that block 3 is
        // still cached
        let mut connection = connection_pool
            .get()
            .await
            .expect("Failed to get a connection from the pool");

        let block_id_1 = BlockIdentifier::Number((Chain::Ethereum, 1));
        let fetched_block_1 = gateway
            .get_block(&block_id_1, &mut connection)
            .await
            .expect("Failed to fetch block");

        let fetched_tx = gateway
            .get_tx(&tx_1.hash.as_bytes().into(), &mut connection)
            .await
            .expect("Failed to fetch tx");

        let fetched_extraction_state = gateway
            .get_state("vm:test", &Chain::Ethereum, &mut connection)
            .await
            .expect("Failed to fetch extraction state");

        let block_id_2 = BlockIdentifier::Number((Chain::Ethereum, 2));
        let fetched_block_2 = gateway
            .get_block(&block_id_2, &mut connection)
            .await
            .expect("Failed to fetch block");

        let block_id_3 = BlockIdentifier::Number((Chain::Ethereum, 3));
        let fetched_block_3 = gateway
            .get_block(&block_id_3, &mut connection)
            .await
            .expect_err("Failed to fetch block");

        // Assert block 1 messages have been flushed
        assert_eq!(fetched_block_1, block_1);
        assert_eq!(fetched_tx, tx_1);
        assert_eq!(fetched_extraction_state, extraction_state_1);
        // Assert block 2 messages have been flushed
        assert_eq!(fetched_block_2, block_2);
        // Assert block 3 is still pending in cache
        assert_eq!(
            fetched_block_3,
            NotFound("Block".to_owned(), "Number((Ethereum, 3))".to_owned())
        );

        // Assert no error happened
        assert_eq!(maybe_err, Empty);
    }

    #[tokio::test]
    async fn test_revert() {
        // Setup
        let connection_pool = setup_gateway().await;
        let mut connection = connection_pool
            .get()
            .await
            .expect("Failed to get a connection from the pool");
        setup_data(&mut connection).await;
        let gateway: EVMStateGateway<AsyncPgConnection> = Arc::new(PostgresGateway::<
            evm::Block,
            evm::Transaction,
            evm::Account,
            evm::AccountUpdate,
        >::from_connection(&mut connection)
            .await);
        drop(connection);
        let (tx, rx) = mpsc::channel(10);
        let (err_tx, mut err_rx) = mpsc::channel(10);

        let write_executor = DBCacheWriteExecutor::new(
            "ethereum".to_owned(),
            Chain::Ethereum,
            connection_pool.clone(),
            gateway.clone(),
            rx,
            err_tx,
        );

        let handle = write_executor.run();

        // Revert to block 1
        let (os_tx, os_rx) = oneshot::channel();
        let target = BlockIdentifier::Number((Chain::Ethereum, 1));

        tx.send(DBCacheMessage::Revert(target, os_tx))
            .await
            .expect("Failed to send write message through mpsc channel");

        os_rx
            .await
            .expect("Response from channel ok")
            .expect("Revert ok");

        let maybe_err = err_rx
            .try_recv()
            .expect_err("Error channel should be empty");

        handle.abort();

        // Assert that block 1 is still here and block above have been reverted
        let mut connection = connection_pool
            .get()
            .await
            .expect("Failed to get a connection from the pool");

        let block_id_1 = BlockIdentifier::Number((Chain::Ethereum, 1));
        let fetched_block_1 = gateway
            .get_block(&block_id_1, &mut connection)
            .await
            .expect("Failed to fetch block");

        let fetched_tx = gateway
            .get_tx(
                &H256::from_str(
                    "0xbb7e16d797a9e2fbc537e30f91ed3d27a254dd9578aa4c3af3e5f0d3e8130945",
                )
                .unwrap()
                .as_bytes()
                .into(),
                &mut connection,
            )
            .await
            .expect("Failed to fetch tx");

        let block_id_2 = BlockIdentifier::Number((Chain::Ethereum, 2));
        let fetched_block_2 = gateway
            .get_block(&block_id_2, &mut connection)
            .await
            .expect_err("Failed to fetch block");

        // Assert block 1 and txs at this block are still there
        assert_eq!(fetched_block_1.number, 1);
        assert_eq!(
            fetched_tx.block_hash,
            H256::from_str("0x88e96d4537bea4d9c05d12549907b32561d3bf31f45aae734cdc119f13406cb6")
                .unwrap()
        );
        // Assert block 2 has been reverted
        assert_eq!(
            fetched_block_2,
            NotFound("Block".to_owned(), "Number((Ethereum, 2))".to_owned())
        );

        // Assert no error happened
        assert_eq!(maybe_err, Empty);
    }

    #[tokio::test]
    async fn test_cached_gateway() {
        // Setup
        let connection_pool = setup_gateway().await;
        let mut connection = connection_pool
            .get()
            .await
            .expect("Failed to get a connection from the pool");
        db_fixtures::insert_chain(&mut connection, "ethereum").await;
        let gateway = Arc::new(PostgresGateway::<
            evm::Block,
            evm::Transaction,
            evm::Account,
            evm::AccountUpdate,
        >::from_connection(&mut connection)
            .await);
        drop(connection);
        let (tx, rx) = mpsc::channel(10);
        let (err_tx, mut err_rx) = mpsc::channel(10);

        let write_executor = DBCacheWriteExecutor::new(
            "ethereum".to_owned(),
            Chain::Ethereum,
            connection_pool.clone(),
            gateway.clone(),
            rx,
            err_tx,
        );

        let handle = write_executor.run();
        let cached_gw = CachedGateway::new(tx, connection_pool.clone(), gateway);

        // Send first block messages
        let block_1 = get_sample_block(1);
        let tx_1 = get_sample_transaction(1);
        cached_gw
            .upsert_block(&block_1)
            .await
            .expect("Upsert block 1 ok");
        cached_gw
            .upsert_tx(&block_1, &tx_1)
            .await
            .expect("Upsert tx 1 ok");

        // Send second block messages
        let block_2 = get_sample_block(2);
        cached_gw
            .upsert_block(&block_2)
            .await
            .expect("Upsert block 2 ok");

        // Send third block messages
        let block_3 = get_sample_block(3);
        cached_gw
            .upsert_block(&block_3)
            .await
            .expect("Upsert block 3 ok");

        let maybe_err = err_rx
            .try_recv()
            .expect_err("Error channel should be empty");

        handle.abort();

        // Assert that messages from block 1 and 2 has been cached and flushed, and that block 3 is
        // still cached
        let mut connection = connection_pool
            .get()
            .await
            .expect("Failed to get a connection from the pool");

        let block_id_1 = BlockIdentifier::Number((Chain::Ethereum, 1));
        let fetched_block_1 = cached_gw
            .get_block(&block_id_1, &mut connection)
            .await
            .expect("Failed to fetch block");

        let fetched_tx = cached_gw
            .get_tx(&tx_1.hash.as_bytes().into(), &mut connection)
            .await
            .expect("Failed to fetch tx");

        let block_id_2 = BlockIdentifier::Number((Chain::Ethereum, 2));
        let fetched_block_2 = cached_gw
            .get_block(&block_id_2, &mut connection)
            .await
            .expect("Failed to fetch block");

        let block_id_3 = BlockIdentifier::Number((Chain::Ethereum, 3));
        let fetched_block_3 = cached_gw
            .get_block(&block_id_3, &mut connection)
            .await
            .expect_err("Failed to fetch block");

        // Assert block 1 messages have been flushed
        assert_eq!(fetched_block_1, block_1);
        assert_eq!(fetched_tx, tx_1);
        // Assert block 2 messages have been flushed
        assert_eq!(fetched_block_2, block_2);
        // Assert block 3 is still pending in cache
        assert_eq!(
            fetched_block_3,
            NotFound("Block".to_owned(), "Number((Ethereum, 3))".to_owned())
        );
        // Assert no error happened
        assert_eq!(maybe_err, Empty);
    }

    fn get_sample_block(version: usize) -> evm::Block {
        match version {
            1 => evm::Block {
                number: 1,
                chain: Chain::Ethereum,
                hash: "0x88e96d4537bea4d9c05d12549907b32561d3bf31f45aae734cdc119f13406cb6"
                    .parse()
                    .expect("Invalid hash"),
                parent_hash: H256::zero(),
                ts: "2020-01-01T01:00:00"
                    .parse()
                    .expect("Invalid timestamp"),
            },
            2 => evm::Block {
                number: 2,
                chain: Chain::Ethereum,
                hash: "0xb495a1d7e6663152ae92708da4843337b958146015a2802f4193a410044698c9"
                    .parse()
                    .expect("Invalid hash"),
                parent_hash: "0x88e96d4537bea4d9c05d12549907b32561d3bf31f45aae734cdc119f13406cb6"
                    .parse()
                    .expect("Invalid hash"),
                ts: "2020-01-01T02:00:00"
                    .parse()
                    .expect("Invalid timestamp"),
            },
            3 => evm::Block {
                number: 3,
                chain: Chain::Ethereum,
                hash: "0x3d6122660cc824376f11ee842f83addc3525e2dd6756b9bcf0affa6aa88cf741"
                    .parse()
                    .expect("Invalid hash"),
                parent_hash: "0xb495a1d7e6663152ae92708da4843337b958146015a2802f4193a410044698c9"
                    .parse()
                    .expect("Invalid hash"),
                ts: "2020-01-01T03:00:00"
                    .parse()
                    .expect("Invalid timestamp"),
            },
            _ => panic!("Block version not found"),
        }
    }

    fn get_sample_transaction(version: usize) -> evm::Transaction {
        match version {
            1 => evm::Transaction {
                hash: H256::from_str(
                    "0xbb7e16d797a9e2fbc537e30f91ed3d27a254dd9578aa4c3af3e5f0d3e8130945",
                )
                .expect("tx hash ok"),
                block_hash: H256::from_str(
                    "0x88e96d4537bea4d9c05d12549907b32561d3bf31f45aae734cdc119f13406cb6",
                )
                .expect("block hash ok"),
                from: H160::from_str("0x4648451b5F87FF8F0F7D622bD40574bb97E25980")
                    .expect("from ok"),
                to: Some(
                    H160::from_str("0x6B175474E89094C44Da98b954EedeAC495271d0F").expect("to ok"),
                ),
                index: 1,
            },
            _ => panic!("Block version not found"),
        }
    }

    fn get_sample_extraction(version: usize) -> ExtractionState {
        match version {
            1 => ExtractionState::new(
                "vm:test".to_string(),
                Chain::Ethereum,
                None,
                "cursor@420".as_bytes(),
            ),
            _ => panic!("Block version not found"),
        }
    }

    async fn send_write_message(
        tx: &mpsc::Sender<DBCacheMessage>,
        block: evm::Block,
        operations: Vec<WriteOp>,
    ) -> oneshot::Receiver<Result<(), StorageError>> {
        let (os_tx, os_rx) = oneshot::channel();
        let db_transaction = DBTransaction { block, operations, tx: os_tx };

        tx.send(DBCacheMessage::Write(db_transaction))
            .await
            .expect("Failed to send write message through mpsc channel");
        os_rx
    }

    async fn send_flush_message(
        tx: &mpsc::Sender<DBCacheMessage>,
    ) -> oneshot::Receiver<Result<(), StorageError>> {
        let (os_tx, os_rx) = oneshot::channel();
        tx.send(DBCacheMessage::Flush(os_tx))
            .await
            .expect("Failed to send flush message through mpsc channel");
        os_rx
    }

    //noinspection SpellCheckingInspection
    async fn setup_data(conn: &mut AsyncPgConnection) {
        let chain_id = db_fixtures::insert_chain(conn, "ethereum").await;
        let blk = db_fixtures::insert_blocks(conn, chain_id).await;
        let txn = db_fixtures::insert_txns(
            conn,
            &[
                (
                    // deploy c0
                    blk[0],
                    1i64,
                    "0xbb7e16d797a9e2fbc537e30f91ed3d27a254dd9578aa4c3af3e5f0d3e8130945",
                ),
                (
                    // change c0 state, deploy c2
                    blk[0],
                    2i64,
                    "0x794f7df7a3fe973f1583fbb92536f9a8def3a89902439289315326c04068de54",
                ),
                // ----- Block 01 LAST
                (
                    // deploy c1, delete c2
                    blk[1],
                    1i64,
                    "0x3108322284d0a89a7accb288d1a94384d499504fe7e04441b0706c7628dee7b7",
                ),
                (
                    // change c0 and c1 state
                    blk[1],
                    2i64,
                    "0x50449de1973d86f21bfafa7c72011854a7e33a226709dc3e2e4edcca34188388",
                ),
                // ----- Block 02 LAST
            ],
        )
        .await;
        let c0 = db_fixtures::insert_account(
            conn,
            "6B175474E89094C44Da98b954EedeAC495271d0F",
            "account0",
            chain_id,
            Some(txn[0]),
        )
        .await;
        db_fixtures::insert_account_balance(conn, 0, txn[0], c0).await;
        db_fixtures::insert_contract_code(conn, c0, txn[0], Bytes::from_str("C0C0C0").unwrap())
            .await;
        db_fixtures::insert_account_balance(conn, 100, txn[1], c0).await;
        db_fixtures::insert_slots(
            conn,
            c0,
            txn[1],
            "2020-01-01T00:00:00",
            &[(0, 1), (1, 5), (2, 1)],
        )
        .await;
        db_fixtures::insert_account_balance(conn, 101, txn[3], c0).await;
        db_fixtures::insert_slots(
            conn,
            c0,
            txn[3],
            "2020-01-01T01:00:00",
            &[(0, 2), (1, 3), (5, 25), (6, 30)],
        )
        .await;

        let c1 = db_fixtures::insert_account(
            conn,
            "73BcE791c239c8010Cd3C857d96580037CCdd0EE",
            "c1",
            chain_id,
            Some(txn[2]),
        )
        .await;
        db_fixtures::insert_account_balance(conn, 50, txn[2], c1).await;
        db_fixtures::insert_contract_code(conn, c1, txn[2], Bytes::from_str("C1C1C1").unwrap())
            .await;
        db_fixtures::insert_slots(conn, c1, txn[3], "2020-01-01T01:00:00", &[(0, 128), (1, 255)])
            .await;

        let c2 = db_fixtures::insert_account(
            conn,
            "94a3F312366b8D0a32A00986194053C0ed0CdDb1",
            "c2",
            chain_id,
            Some(txn[1]),
        )
        .await;
        db_fixtures::insert_account_balance(conn, 25, txn[1], c2).await;
        db_fixtures::insert_contract_code(conn, c2, txn[1], Bytes::from_str("C2C2C2").unwrap())
            .await;
        db_fixtures::insert_slots(conn, c2, txn[1], "2020-01-01T00:00:00", &[(1, 2), (2, 4)]).await;
        db_fixtures::delete_account(conn, c2, "2020-01-01T01:00:00").await;
    }
}<|MERGE_RESOLUTION|>--- conflicted
+++ resolved
@@ -11,7 +11,7 @@
     sync::{mpsc, oneshot},
     task::JoinHandle,
 };
-use tracing::{info, log::debug};
+use tracing::log::{debug, info};
 
 use crate::{
     extractor::evm::{self, AccountUpdate, EVMStateGateway},
@@ -132,7 +132,6 @@
             while let Some(message) = self.msg_receiver.recv().await {
                 match message {
                     DBCacheMessage::Write(db_tx) => {
-                        info!("New write message received!");
                         // Process the write transaction
                         self.write(db_tx).await;
                     }
@@ -165,12 +164,9 @@
     /// follow the sequence of the blockchain (e.g., if the block is too far ahead or does not
     /// connect with the last persisted block) or if we fail to send a transaction to the database.
     async fn write(&mut self, mut new_db_tx: DBTransaction) {
-        info!("WRITE");
         match self.pending_block {
             Some(pending) => {
-                info!("SOME");
                 if pending.hash == new_db_tx.block.hash {
-                    info!("ADDING TO CACHE");
                     // New database transaction for the same block are cached
                     self.pending_db_txs
                         .append(&mut new_db_tx.operations);
@@ -179,7 +175,6 @@
                         .send(Ok(()))
                         .expect("Should successfully notify sender");
                 } else if new_db_tx.block.number < pending.number {
-                    info!("OLD BLOCK");
                     // New database transaction for an old block are directly sent to the database
                     let mut conn = self
                         .pool
@@ -226,7 +221,7 @@
                         }
                     }
                 } else if new_db_tx.block.parent_hash == pending.hash {
-                    info!("New block received {} !", new_db_tx.block.parent_hash);
+                    debug!("New block received {} !", new_db_tx.block.parent_hash);
                     // New database transaction for the next block, we flush and cache it
                     self.flush().await;
                     self.pending_block = Some(new_db_tx.block);
@@ -238,7 +233,6 @@
                         .send(Ok(()))
                         .expect("Should successfully notify sender");
                 } else {
-                    info!("ERROR");
                     // Other cases send unexpected error
                     self.error_transmitter
                         .send(StorageError::Unexpected("Invalid cache state!".into()))
@@ -248,7 +242,6 @@
             }
             None => {
                 // This case happens at the start or after a Flush message
-                info!("NONE");
                 self.pending_block = Some(new_db_tx.block);
 
                 self.pending_db_txs
@@ -265,7 +258,6 @@
     /// Extracts write operations from `pending_db_txs`, remove duplicates, executes them,
     /// updates `persisted_block` with `pending_block`, and sets `pending_block` to `None`.
     async fn flush(&mut self) {
-        info!("FLUSHING!");
         let mut conn = self
             .pool
             .get()
@@ -274,14 +266,11 @@
 
         let db_txs = std::mem::take(&mut self.pending_db_txs);
         let mut seen_operations: Vec<WriteOp> = Vec::new();
-        info!("ENTERING TX!");
 
         match conn
             .transaction(|conn| {
                 async {
-                    info!("LOOPING!");
                     for op in db_txs.into_iter() {
-                        info!("EXECUTING!");
                         if !seen_operations.contains(&op) {
                             // Only executes if it was not already in seen_operations
                             match self
@@ -292,7 +281,6 @@
                                     seen_operations.push(op.clone());
                                 }
                                 Err(e) => {
-                                    info!("ERR {}", e);
                                     self.error_transmitter
                                         .send(e)
                                         .await
@@ -309,7 +297,6 @@
         {
             Ok(_) => {}
             Err(e) => {
-                info!("ERR {}", e);
                 self.error_transmitter
                     .send(e)
                     .await
@@ -319,7 +306,6 @@
 
         self.persisted_block = self.pending_block;
         self.pending_block = None;
-        info!("FLUSHED!");
     }
 
     /// Reverts the whole database state to `to`.
@@ -354,31 +340,26 @@
     ) -> Result<(), StorageError> {
         match operation {
             WriteOp::UpsertBlock(block) => {
-                info!("BLOCK");
                 self.state_gateway
                     .upsert_block(&block, conn)
                     .await
             }
             WriteOp::UpsertTx(transaction) => {
-                info!("TX");
                 self.state_gateway
                     .upsert_tx(&transaction, conn)
                     .await
             }
             WriteOp::SaveExtractionState(state) => {
-                info!("EXTRACTION");
                 self.state_gateway
                     .save_state(&state, conn)
                     .await
             }
             WriteOp::InsertContract(contract) => {
-                info!("CONTRACT");
                 self.state_gateway
                     .insert_contract(&contract, conn)
                     .await
             }
             WriteOp::UpdateContracts(contracts) => {
-                info!("UPDATE_CONTRACT");
                 let collected_changes: Vec<(TxHash, &AccountUpdate)> = contracts
                     .iter()
                     .map(|(tx, update)| (tx.clone(), update))
@@ -558,7 +539,6 @@
             StorageError::NotFound,
         },
     };
-<<<<<<< HEAD
     use diesel_async::{
         pooled_connection::{deadpool::Pool, AsyncDieselConnectionManager},
         AsyncConnection, AsyncPgConnection,
@@ -570,8 +550,6 @@
         mpsc::error::TryRecvError::Empty,
         oneshot::{self},
     };
-=======
->>>>>>> 1b239458
 
     async fn setup_gateway() -> Pool<AsyncPgConnection> {
         let database_url =
@@ -603,14 +581,16 @@
             .await
             .expect("Failed to get a connection from the pool");
         db_fixtures::insert_chain(&mut connection, "ethereum").await;
-        let gateway: EVMStateGateway<AsyncPgConnection> = Arc::new(PostgresGateway::<
-            evm::Block,
-            evm::Transaction,
-            evm::Account,
-            evm::AccountUpdate,
-            evm::ERC20Token,
-        >::from_connection(&mut connection)
-            .await);
+        let gateway: EVMStateGateway<AsyncPgConnection> = Arc::new(
+            PostgresGateway::<
+                evm::Block,
+                evm::Transaction,
+                evm::Account,
+                evm::AccountUpdate,
+                evm::ERC20Token,
+            >::from_connection(&mut connection)
+            .await,
+        );
         drop(connection);
         let (tx, rx) = mpsc::channel(10);
         let (err_tx, mut err_rx) = mpsc::channel(10);
@@ -673,13 +653,16 @@
             .await
             .expect("Failed to get a connection from the pool");
         db_fixtures::insert_chain(&mut connection, "ethereum").await;
-        let gateway: EVMStateGateway<AsyncPgConnection> = Arc::new(PostgresGateway::<
-            evm::Block,
-            evm::Transaction,
-            evm::Account,
-            evm::AccountUpdate,
-        >::from_connection(&mut connection)
-            .await);
+        let gateway: EVMStateGateway<AsyncPgConnection> = Arc::new(
+            PostgresGateway::<
+                evm::Block,
+                evm::Transaction,
+                evm::Account,
+                evm::AccountUpdate,
+                evm::ERC20Token,
+            >::from_connection(&mut connection)
+            .await,
+        );
         drop(connection);
         let (tx, rx) = mpsc::channel(10);
         let (err_tx, mut err_rx) = mpsc::channel(10);
@@ -796,13 +779,16 @@
             .await
             .expect("Failed to get a connection from the pool");
         setup_data(&mut connection).await;
-        let gateway: EVMStateGateway<AsyncPgConnection> = Arc::new(PostgresGateway::<
-            evm::Block,
-            evm::Transaction,
-            evm::Account,
-            evm::AccountUpdate,
-        >::from_connection(&mut connection)
-            .await);
+        let gateway: EVMStateGateway<AsyncPgConnection> = Arc::new(
+            PostgresGateway::<
+                evm::Block,
+                evm::Transaction,
+                evm::Account,
+                evm::AccountUpdate,
+                evm::ERC20Token,
+            >::from_connection(&mut connection)
+            .await,
+        );
         drop(connection);
         let (tx, rx) = mpsc::channel(10);
         let (err_tx, mut err_rx) = mpsc::channel(10);
@@ -894,13 +880,16 @@
             .await
             .expect("Failed to get a connection from the pool");
         db_fixtures::insert_chain(&mut connection, "ethereum").await;
-        let gateway = Arc::new(PostgresGateway::<
-            evm::Block,
-            evm::Transaction,
-            evm::Account,
-            evm::AccountUpdate,
-        >::from_connection(&mut connection)
-            .await);
+        let gateway = Arc::new(
+            PostgresGateway::<
+                evm::Block,
+                evm::Transaction,
+                evm::Account,
+                evm::AccountUpdate,
+                evm::ERC20Token,
+            >::from_connection(&mut connection)
+            .await,
+        );
         drop(connection);
         let (tx, rx) = mpsc::channel(10);
         let (err_tx, mut err_rx) = mpsc::channel(10);
