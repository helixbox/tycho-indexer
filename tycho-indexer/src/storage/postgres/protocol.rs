--- conflicted
+++ resolved
@@ -9,14 +9,6 @@
 use tracing::warn;
 
 use crate::{
-<<<<<<< HEAD
-    extractor::evm::{utils::TryDecode, ProtocolComponent, ProtocolState, ProtocolStateDelta},
-    hex_bytes::Bytes,
-    models::{Chain, ProtocolType},
-    storage::{
-        postgres::{orm, schema, PostgresGateway},
-        Address, BlockIdentifier, BlockOrTimestamp, ChangeType, ContractDelta, ProtocolGateway,
-=======
     extractor::evm::{ProtocolComponent, ProtocolState, ProtocolStateDelta},
     hex_bytes::Bytes,
     models::{Chain, ProtocolType},
@@ -26,11 +18,10 @@
             orm::{Account, NewAccount},
             schema, PostgresGateway,
         },
-        Address, BlockIdentifier, BlockOrTimestamp, ContractDelta, ContractId, ProtocolGateway,
->>>>>>> 9d1fc147
-        StorableBlock, StorableContract, StorableProtocolComponent, StorableProtocolState,
-        StorableProtocolStateDelta, StorableProtocolType, StorableToken, StorableTransaction,
-        StorageError, TxHash, Version,
+        Address, BlockIdentifier, BlockOrTimestamp, ChangeType, ContractDelta, ContractId,
+        ProtocolGateway, StorableBlock, StorableContract, StorableProtocolComponent,
+        StorableProtocolState, StorableProtocolStateDelta, StorableProtocolType, StorableToken,
+        StorableTransaction, StorageError, TxHash, Version,
     },
 };
 
@@ -1013,6 +1004,7 @@
             "deletable".to_owned(),
             Bytes::from(U256::from(1000)),
             None,
+            None,
         )
         .await;
 
