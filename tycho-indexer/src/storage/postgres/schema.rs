--- conflicted
+++ resolved
@@ -185,12 +185,8 @@
 
     protocol_system (id) {
         id -> Int8,
-<<<<<<< HEAD
-        name -> ProtocolSystemType,
-=======
-        #[max_length = 255]
-        name -> Varchar,
->>>>>>> 15014a2b
+        #[max_length = 255]
+        name -> Varchar,
         inserted_ts -> Timestamptz,
         modified_ts -> Timestamptz,
     }
